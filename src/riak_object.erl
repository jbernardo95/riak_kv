%% -------------------------------------------------------------------
%%
%% riak_object: container for Riak data and metadata
%%
%% Copyright (c) 2007-2010 Basho Technologies, Inc.  All Rights Reserved.
%%
%% This file is provided to you under the Apache License,
%% Version 2.0 (the "License"); you may not use this file
%% except in compliance with the License.  You may obtain
%% a copy of the License at
%%
%%   http://www.apache.org/licenses/LICENSE-2.0
%%
%% Unless required by applicable law or agreed to in writing,
%% software distributed under the License is distributed on an
%% "AS IS" BASIS, WITHOUT WARRANTIES OR CONDITIONS OF ANY
%% KIND, either express or implied.  See the License for the
%% specific language governing permissions and limitations
%% under the License.
%%
%% -------------------------------------------------------------------

%% @doc container for Riak data and metadata

-module(riak_object).
-ifdef(TEST).
-include_lib("eunit/include/eunit.hrl").
-endif.
-include("riak_kv_wm_raw.hrl").
-include("riak_object.hrl").

-export_type([riak_object/0, bucket/0, key/0, value/0, binary_version/0]).

-type key() :: binary().
-type bucket() :: binary() | {binary(), binary()}.
%% -type bkey() :: {bucket(), key()}.
-type value() :: term().
-type li_index() :: {key(), [{binary(), index_value()}]}.

-ifdef(namespaced_types).
-type riak_object_dict() :: dict:dict().
-else.
-type riak_object_dict() :: dict().
-endif.

-record(r_content, {
          metadata :: riak_object_dict() | list(),
          value :: term()
         }).

%% Used by the merge function to accumulate contents
-record(merge_acc, {
          drop=orddict:new() :: orddict:orddict(),
          keep=ordsets:new() :: ordsets:ordset(#r_content{}),
          crdt=orddict:new() :: orddict:orddict(),
          error=[] :: list(binary())
         }).

%% Opaque container for Riak objects, a.k.a. riak_object()
-record(r_object, {
          bucket :: bucket(),
          key :: key(),
          contents :: [#r_content{}],
          vclock = vclock:fresh() :: vclock:vclock(),
          updatemetadata=dict:store(clean, true, dict:new()) :: riak_object_dict(),
          updatevalue :: term()
         }).
-opaque riak_object() :: #r_object{}.

-type merge_acc() :: #merge_acc{}.
-type r_content() :: #r_content{}.
-type index_op() :: add | remove.
-type index_value() :: integer() | binary().
-type binary_version() :: v0 | v1.

-define(MAX_KEY_SIZE, 65536).

-define(LASTMOD_LEN, 29). %% static length of rfc1123_date() type. Hard-coded in Erlang.
-define(V1_VERS, 1).
-define(MAGIC, 53).      %% Magic number, as opposed to 131 for Erlang term-to-binary magic
                         %% Shanley's(11) + Joe's(42)
-define(EMPTY_VTAG_BIN, <<"e">>).

-export([new/3, new/4, ensure_robject/1, ancestors/1, reconcile/2, equal/2]).
-export([increment_vclock/2, increment_vclock/3, prune_vclock/3, vclock_descends/2, all_actors/1]).
-export([actor_counter/2]).
-export([key/1, get_metadata/1, get_metadatas/1, get_values/1, get_value/1]).
-export([hash/1, approximate_size/2]).
-export([vclock_encoding_method/0, vclock/1, vclock_header/1, encode_vclock/1, decode_vclock/1]).
-export([encode_vclock/2, decode_vclock/2]).
-export([update/5, update_value/2, update_metadata/2, bucket/1, bucket_only/1, type/1, value_count/1]).
-export([get_update_metadata/1, get_update_value/1, get_contents/1]).
-export([merge/2, apply_updates/1, syntactic_merge/2]).
-export([to_json/1, from_json/1]).
-export([index_data/1, diff_index_data/2]).
-export([index_specs/1, diff_index_specs/2]).
-export([to_binary/2, from_binary/3, to_binary_version/4, binary_version/1]).
-export([set_contents/2, set_vclock/2]). %% INTERNAL, only for riak_*
-export([is_robject/1]).
-export([update_last_modified/1, update_last_modified/2]).
-export([strict_descendant/2]).
-export([get_li_index/1, is_li/1, get_li_key/1]).

%% @doc Constructor for new riak objects.
-spec new(Bucket::bucket(), Key::key(), Value::value()) -> riak_object().
new({T, B}, K, V) when is_binary(T), is_binary(B), is_binary(K) ->
    new_int({T, B}, K, V, no_initial_metadata);
new(B, K, V) when is_binary(B), is_binary(K) ->
    new_int(B, K, V, no_initial_metadata).

%% @doc Constructor for new riak objects with an initial content-type.
-spec new(Bucket::bucket(), Key::key(), Value::value(),
          string() | riak_object_dict() | no_initial_metadata) -> riak_object().
new({T, B}, K, V, C) when is_binary(T), is_binary(B), is_binary(K), is_list(C) ->
    new_int({T, B}, K, V, dict:from_list([{?MD_CTYPE, C}]));
new(B, K, V, C) when is_binary(B), is_binary(K), is_list(C) ->
    new_int(B, K, V, dict:from_list([{?MD_CTYPE, C}]));

%% @doc Constructor for new riak objects with an initial metadata dict.
%%
%% NOTE: Removed "is_tuple(MD)" guard to make Dialyzer happy.  The previous clause
%%       has a guard for string(), so this clause is OK without the guard.
new({T, B}, K, V, MD) when is_binary(T), is_binary(B), is_binary(K) ->
    new_int({T, B}, K, V, MD);
new(B, K, V, MD) when is_binary(B), is_binary(K) ->
    new_int(B, K, V, MD).

%% internal version after all validation has been done
new_int(B, K, V, MD) ->
    case size(K) > ?MAX_KEY_SIZE of
        true ->
            throw({error,key_too_large});
        false ->
            case MD of
                no_initial_metadata ->
                    Contents = [#r_content{metadata=dict:new(), value=V}],
                    #r_object{bucket=B,key=K,
                              contents=Contents,vclock=vclock:fresh()};
                _ ->
                    Contents = [#r_content{metadata=MD, value=V}],
                    #r_object{bucket=B,key=K,updatemetadata=MD,
                              contents=Contents,vclock=vclock:fresh()}
            end
    end.

is_robject(#r_object{}) ->
    true;
is_robject(_) ->
    false.

%% @doc Ensure the incoming term is a riak_object.
-spec ensure_robject(any()) -> riak_object().
ensure_robject(Obj = #r_object{}) -> Obj.

%% @doc Deep (expensive) comparison of Riak objects.
-spec equal(riak_object(), riak_object()) -> true | false.
equal(Obj1,Obj2) ->
    (Obj1#r_object.bucket =:= Obj2#r_object.bucket)
        andalso (Obj1#r_object.key =:= Obj2#r_object.key)
        andalso vclock:equal(vclock(Obj1),vclock(Obj2))
        andalso equal2(Obj1,Obj2).
equal2(Obj1,Obj2) ->
    UM1 = lists:keysort(1, dict:to_list(Obj1#r_object.updatemetadata)),
    UM2 = lists:keysort(1, dict:to_list(Obj2#r_object.updatemetadata)),
    (UM1 =:= UM2)
        andalso (Obj1#r_object.updatevalue =:= Obj2#r_object.updatevalue)
        andalso begin
                    Cont1 = lists:sort(Obj1#r_object.contents),
                    Cont2 = lists:sort(Obj2#r_object.contents),
                    equal_contents(Cont1,Cont2)
                end.
equal_contents([],[]) -> true;
equal_contents(_,[]) -> false;
equal_contents([],_) -> false;
equal_contents([C1|R1],[C2|R2]) ->
    MD1 = lists:keysort(1, dict:to_list(C1#r_content.metadata)),
    MD2 = lists:keysort(1, dict:to_list(C2#r_content.metadata)),
    (MD1 =:= MD2)
        andalso (C1#r_content.value =:= C2#r_content.value)
        andalso equal_contents(R1,R2).


%% @doc  Given a list of riak_object()s, return the objects that are pure
%%       ancestors of other objects in the list, if any.  The changes in the
%%       objects returned by this function are guaranteed to be reflected in
%%       the other objects in Objects, and can safely be discarded from the list
%%       without losing data.
-spec ancestors([riak_object()]) -> [riak_object()].
ancestors(pure_baloney_to_fool_dialyzer) ->
    [#r_object{vclock = vclock:fresh()}];
ancestors(Objects) ->
    [ O2 || O1 <- Objects, O2 <- Objects, strict_descendant(O1, O2) ].

%% @doc returns true if the `riak_object()' at `O1' is a strict
%% descendant of that at `O2'. This means that the first object
%% causally dominates the second.
%% @see vclock:dominates/2
-spec strict_descendant(riak_object(), riak_object()) -> boolean().
strict_descendant(O1, O2) ->
    vclock:dominates(riak_object:vclock(O1), riak_object:vclock(O2)).

%% @doc  Reconcile a list of riak objects.  If AllowMultiple is true,
%%       the riak_object returned may contain multiple values if Objects
%%       contains sibling versions (objects that could not be syntactically
%%       merged).   If AllowMultiple is false, the riak_object returned will
%%       contain the value of the most-recently-updated object, as per the
%%       X-Riak-Last-Modified header.
-spec reconcile([riak_object()], boolean()) -> riak_object().
reconcile(Objects, AllowMultiple) ->
    RObj = reconcile(remove_dominated(Objects)),
    case AllowMultiple of
        false ->
            Contents = [most_recent_content(RObj#r_object.contents)],
            RObj#r_object{contents=Contents};
        true ->
            RObj
    end.

%% @doc get the composite index from a riak_object
-spec get_li_index(riak_object()) -> li_index().
get_li_index(RObj) when is_record(RObj, r_object) ->
    MetaData = get_metadata(RObj),
    case dict:find(?MD_LI_IDX, MetaData) of
	{ok, LI} -> LI;
	error    -> exit("attempting to read non-existent key")
    end.

%% @doc checks if the object has a composite index in it
-spec is_li(riak_object()) -> boolean().
is_li(RObj) when is_record(RObj, r_object) ->
    MetaData = get_metadata(RObj),
    dict:is_key(?MD_LI_IDX, MetaData).

%% @doc gets the Local Index key
%% TODO return error or crash?
-spec get_li_key(riak_object()) -> key().
get_li_key(RObj) when is_record(RObj, r_object) ->
    MetaData = get_metadata(RObj),
    _Key = dict:fetch(?MD_LI_IDX, MetaData).

%% @private remove all Objects from the list that are causally
%% dominated by any other object in the list. Only concurrent /
%% conflicting objects will remain.
remove_dominated(Objects) ->
    All = sets:from_list(Objects),
    Del = sets:from_list(ancestors(Objects)),
    sets:to_list(sets:subtract(All, Del)).

%% @private pairwise merge the objects in the list so that a single,
%% merged riak_object remains that contains all sibling values. Only
%% called with a list of conflicting objects. Use `remove_dominated/1'
%% to get such a list first.
reconcile(Objects) ->
    lists:foldl(fun syntactic_merge/2,
                hd(Objects),
                tl(Objects)).

most_recent_content(AllContents) ->
    hd(lists:sort(fun compare_content_dates/2, AllContents)).

compare_content_dates(C1,C2) ->
    D1 = dict:fetch(<<"X-Riak-Last-Modified">>, C1#r_content.metadata),
    D2 = dict:fetch(<<"X-Riak-Last-Modified">>, C2#r_content.metadata),
    %% true if C1 was modifed later than C2
    Cmp1 = riak_core_util:compare_dates(D1, D2),
    %% true if C2 was modifed later than C1
    Cmp2 = riak_core_util:compare_dates(D2, D1),
    %% check for deleted objects
    Del1 = dict:is_key(<<"X-Riak-Deleted">>, C1#r_content.metadata),
    Del2 = dict:is_key(<<"X-Riak-Deleted">>, C2#r_content.metadata),

    SameDate = (Cmp1 =:= Cmp2),
    case {SameDate, Del1, Del2} of
        {false, _, _} ->
            Cmp1;
        {true, true, false} ->
            false;
        {true, false, true} ->
            true;
        _ ->
            %% Dates equal and either both present or both deleted, compare
            %% by opaque contents.
            C1 < C2
    end.

%% @doc Merge the contents and vclocks of OldObject and NewObject.
%%       Note: This function calls apply_updates on NewObject.
%%       Depending on whether DVV is enabled or not, then may merge
%%       dropping dotted and dominated siblings, otherwise keeps all
%%       unique sibling values. NOTE: as well as being a Syntactic
%%       merge, this is also now a semantic merge for CRDTs.  Only
%%       call with concurrent objects. Use `syntactic_merge/2' if one
%%       object may strictly dominate another.
-spec merge(riak_object(), riak_object()) -> riak_object().
merge(OldObject, NewObject) ->
    NewObj1 = apply_updates(NewObject),
    Bucket = bucket(OldObject),
    case riak_kv_util:get_write_once(Bucket) of
        true ->
            merge_write_once(OldObject, NewObj1);
        _ ->
            DVV = dvv_enabled(Bucket),
            {Time,  {CRDT, Contents}} = timer:tc(fun merge_contents/3, [NewObject, OldObject, DVV]),
            ok = riak_kv_stat:update({riak_object_merge, CRDT, Time}),
            OldObject#r_object{contents=Contents,
                vclock=vclock:merge([OldObject#r_object.vclock,
                    NewObj1#r_object.vclock]),
                updatemetadata=dict:store(clean, true, dict:new()),
                updatevalue=undefined}
    end.

%% @doc Special case write_once merge, in the case where the write_once property is
%%      set on the bucket (type).  In this case, take the lesser (in lexical order)
%%      of the SHA1 hash of each object.
%%
-spec merge_write_once(riak_object(), riak_object()) -> riak_object().
merge_write_once(OldObject, NewObject) ->
    ok = riak_kv_stat:update(write_once_merge),
    case crypto:hash(sha, term_to_binary(OldObject)) =< crypto:hash(sha, term_to_binary(NewObject)) of
        true ->
            OldObject;
        _ ->
            NewObject
    end.


%% @doc Merge the r_objects contents by converting the inner dict to
%%      a list, ensuring a sane order, and merging into a unique list.
merge_contents(NewObject, OldObject, false) ->
    Result = lists:umerge(fun compare/2,
                          lists:usort(fun compare/2, NewObject#r_object.contents),
                          lists:usort(fun compare/2, OldObject#r_object.contents)),
    {undefined, Result};

%% @private with DVV enabled, use event dots in sibling metadata to
%% remove dominated siblings and stop fake concurrency that causes
%% sibling explsion. Also, since every sibling is iterated over (some
%% twice!) why not merge CRDTs here, too?
merge_contents(NewObject, OldObject, true) ->
    Bucket = bucket(NewObject),
    Key = key(NewObject),
    MergeAcc0 = prune_object_siblings(OldObject, vclock(NewObject)),
    MergeAcc = prune_object_siblings(NewObject, vclock(OldObject), MergeAcc0),
    #merge_acc{crdt=CRDT, error=Error} = MergeAcc,
    riak_kv_crdt:log_merge_errors(Bucket, Key, CRDT, Error),
    merge_acc_to_contents(MergeAcc).

%% Optimisation. To save converting every meta dict to a list sorting,
%% comparing, and coverting back again, we use this optimisation, that
%% shortcuts out the meta_data comparison, if the obects aren't equal,
%% we needn't compare meta_data at all. `compare/2' is an "ordering
%% fun". Return true if A =< B, false otherwise.
%%
%% @see lists:usort/2
compare(A=#r_content{value=VA}, B=#r_content{value=VB}) ->
    if VA < VB ->
            true;
       VA > VB ->
            false;
       true ->
            %% values are equal, compare metadata
            compare_metadata(A, B)
    end.

%% Optimisation. Used by `compare/2' ordering fun. Only convert, sort,
%% and compare the meta_data dictionaries if they are the same
%% size. Called by an ordering function, this too is an ordering
%% function.
%%
%% @see compare/2
%% @see lists:usort/3
compare_metadata(#r_content{metadata=MA}, #r_content{metadata=MB}) ->
    ASize = dict:size(MA),
    BSize = dict:size(MB),
    if ASize < BSize ->
            true;
       ASize > BSize ->
            false;
       true ->
            %% same size metadata, need to do actual compare
            lists:sort(dict:to_list(MA)) =< lists:sort(dict:to_list(MB))
    end.

%% @private de-duplicates, removes dominated siblings, merges CRDTs
-spec prune_object_siblings(riak_object(), vclock:vclock()) -> merge_acc().
prune_object_siblings(Object, Clock) ->
    prune_object_siblings(Object, Clock, #merge_acc{}).

-spec prune_object_siblings(riak_object(), vclock:vclock(), merge_acc()) -> merge_acc().
prune_object_siblings(Object, Clock, MergeAcc) ->
    lists:foldl(fun(Content, Acc) ->
                        fold_contents(Content, Acc, Clock)
                end,
                MergeAcc,
                Object#r_object.contents).

%% @private called once for each content entry for each object being
%% merged. Its job is to drop siblings that are causally dominated,
%% remove duplicate values, and merge CRDT values down to a single
%% value.
%%
%% When a Riak takes a PUT, a `dot' is generated. (See assign_dot/2)
%% for the PUT and placed in `riak_object' metadata. The cases below
%% use this `dot' to decide if a sibling value has been superceded,
%% and should therefore be dropped.
%%
%% Based on the work by Baquero et al:
%%
%% Efficient causality tracking in distributed storage systems with
%% dotted version vectors
%% http://doi.acm.org/10.1145/2332432.2332497
%% Nuno Preguiça, Carlos Bauqero, Paulo Sérgio Almeida, Victor Fonte,
%% and Ricardo Gonçalves. 2012
-spec fold_contents(r_content(), merge_acc(), vclock:vclock()) -> merge_acc().
fold_contents({r_content, Dict, Value}=C0, MergeAcc, Clock) ->
    #merge_acc{drop=Drop, keep=Keep, crdt=CRDT, error=Error} = MergeAcc,
    case get_dot(Dict) of
        {ok, {Dot, PureDot}} ->
            case {vclock:descends_dot(Clock, Dot), is_drop_candidate(PureDot, Drop)} of
                {true, true} ->
                    %% When the exact same dot is present in both
                    %% objects siblings, we keep that value. Without
                    %% this merging an object with itself would result
                    %% in an object with no values at all, since an
                    %% object's vector clock always dominates all its
                    %% dots. However, due to riak_kv#679, and
                    %% backup-restore it is possible for two objects
                    %% to have dots with the same {id, count} but
                    %% different timestamps (see is_drop_candidate/2
                    %% below), and for the referenced values to be
                    %% _different_ too. We need to include both dotted
                    %% values, and let the list sort/merge ensure that
                    %% only one sibling for a pair of normal dots is
                    %% returned.  Hence get the other dots contents,
                    %% should be identical, but Skewed Dots mean we
                    %% can't guarantee that, the merge will dedupe for
                    %% us.
                    DC = get_drop_candidate(PureDot, Drop),
                    MergeAcc#merge_acc{keep=[C0, DC | Keep]};
                {true, false} ->
                    %% The `dot' is dominated by the other object's
                    %% vclock. This means that the other object has a
                    %% value that is the result of a PUT that
                    %% reconciled this sibling value, we can therefore
                    %% (potentialy, see above) drop this value.
                    MergeAcc#merge_acc{drop=add_drop_candidate(PureDot, C0, Drop)};
                {false, _} ->
                    %% The other object's vclock does not contain (or
                    %% dominate) this sibling's `dot'. That means this
                    %% is a genuinely concurrent (or sibling) value
                    %% and should be kept for the user to reconcile.
                    MergeAcc#merge_acc{keep=[C0|Keep]}
            end;
        undefined ->
            %% Both CRDTs and legacy data don't have dots. Legacy data
            %% because it was written before DVV (or with DVV turned
            %% off.) That means keep this sibling. We cannot know if
            %% it is dominated. This is the pre-DVV behaviour.
            %%
            %% CRDTs values do not get a dot as they are merged by
            %% Riak, not by the client. A CRDT PUT _NEVER_ overwrites
            %% existing values in Riak, it is always merged with
            %% them. The resulting value then does not have a single
            %% event origin. Instead it is a merge of many events. In
            %% DVVSets (referenced above) there is an `anonymous list'
            %% for values that have no single event. In Riak we
            %% already have that, by having an `undefined' dot. We
            %% could store all the dots for a CRDT as a clock, but it
            %% would need complex logic to prune.
            %%
            %% Since there are no dots for CRDT values, there can be
            %% sibling values on disk. Which is a concern for sibling
            %% explosion scenarios. To avoid such scenarios we call
            %% out to CRDT logic to merge CRDTs into a single value
            %% here.
            case riak_kv_crdt:merge_value({Dict, Value}, {CRDT, [], []}) of
                {CRDT, [], [E]} ->
                    %% An error occurred trying to merge this sibling
                    %% value. This means it was CRDT with some
                    %% corruption of the binary format, or maybe a
                    %% user's opaque binary that happens to match the
                    %% CRDT binary start tag. Either way, gather the
                    %% error for later logging.
                    MergeAcc#merge_acc{error=[E | Error]};
                {CRDT, [{Dict, Value}], []} ->
                    %% The sibling value was not a CRDT, but a
                    %% (legacy?) un-dotted user opaque value. Add it
                    %% to the list of values to keep.
                    MergeAcc#merge_acc{keep=[C0|Keep]};
                {CRDT2, [], []} ->
                    %% The sibling was a CRDT and the CRDT accumulator
                    %% has been updated.
                    MergeAcc#merge_acc{crdt=CRDT2}
            end
    end.

%% Store a pure dot and it's contents as a possible candidate to be
%% dropped.
%%
%% @see is_drop_candidate/2
add_drop_candidate(Dot, Contents,  Dict) ->
    orddict:store(Dot, Contents, Dict).

%% Check if a pure dot is already present as a drop candidate.
is_drop_candidate(Dot, Dict) ->
    orddict:is_key(Dot, Dict).

%% fetch a drop candidate by it's pure dot
get_drop_candidate(Dot, Dict) ->
    orddict:fetch(Dot, Dict).

%% @private Transform a `merge_acc()' to a list of `r_content()'. The
%% merge accumulator contains a list of non CRDT (opaque) sibling
%% values (`keep') and merged CRDT values (`crdt'). Due to bucket
%% types it should really only ever contain one or the other (and the
%% accumulated CRDTs should have a single value), but it is better to
%% be safe.
-spec merge_acc_to_contents(merge_acc()) -> list(r_content()).
merge_acc_to_contents(MergeAcc) ->
    #merge_acc{keep=Keep, crdt=CRDTs} = MergeAcc,
    %% Convert the non-CRDT sibling values back to dict metadata values.
    %%
    %% For improved performance, fold_contents/3 does not check for duplicates
    %% when constructing the "Keep" list (eg. using an ordset), but instead
    %% simply prepends kept siblings to the list. Here, we convert Keep into an
    %% ordset equivalent with reverse/unique sort.
    Keep2 = lists:usort(fun compare/2, lists:reverse(Keep)),
    %% Iterate the set of converged CRDT values and turn them into
    %% `r_content' entries.  by generating their metadata entry and
    %% binary encoding their contents. Bucket Types should ensure this
    %% accumulator only has one entry ever.
    orddict:fold(fun(_Type, {Meta, CRDT}, {_, Contents}) ->
                         {riak_kv_crdt:to_mod(CRDT),
                          [{r_content, riak_kv_crdt:meta(Meta, CRDT),
                           riak_kv_crdt:to_binary(CRDT)} | Contents]}
                 end,
                 {undefined, Keep2},
                 CRDTs).

%% @private Get the dot from the passed metadata dict (if present and
%% valid). It turns out, due to weirdness, it is possible to have two
%% dots with the same id and counter, but different timestamps (backup
%% and restore, riak_kv#679). In that case, it is possible to drop
%% both dots, as both are dominted, but not equal. Here we strip the
%% timestamp component when comparing dots. A `dot' in riak_object is
%% just a {binary(), pos_integer()} pair.
%%
%% @see vclock:destructure_dot/1
-spec get_dot(riak_object_dict()) -> {ok, {vclock:vclock_node(), pos_integer()}} | undefined.
get_dot(Dict) ->
    case dict:find(?DOT, Dict) of
        {ok, Dot} ->
            case vclock:valid_dot(Dot) of
                true ->
                    PureDot = vclock:pure_dot(Dot),
                    {ok, {Dot, PureDot}};
                false ->
                    undefined
            end;
        error ->
            undefined
    end.

%% @doc  Promote pending updates (made with the update_value() and
%%       update_metadata() calls) to this riak_object.
-spec apply_updates(riak_object()) -> riak_object().
apply_updates(Object=#r_object{}) ->
    VL = case Object#r_object.updatevalue of
             undefined ->
                 [C#r_content.value || C <- Object#r_object.contents];
             _ ->
                 [Object#r_object.updatevalue]
         end,
    MD = case dict:find(clean, Object#r_object.updatemetadata) of
             {ok,_} ->
                 MDs = [C#r_content.metadata || C <- Object#r_object.contents],
                 case Object#r_object.updatevalue of
                     undefined -> MDs;
                     _ -> [hd(MDs)]
                 end;
             error ->
                 [dict:erase(clean,Object#r_object.updatemetadata) || _X <- VL]
         end,
    Contents = [#r_content{metadata=M,value=V} || {M,V} <- lists:zip(MD, VL)],
    Object#r_object{contents=Contents,
                    updatemetadata=dict:store(clean, true, dict:new()),
                    updatevalue=undefined}.

%% @doc Return the containing bucket for this riak_object.
-spec bucket(riak_object()) -> bucket().
bucket(#r_object{bucket=Bucket}) -> Bucket.

%% @doc Return the containing bucket for this riak_object without any type
%% information, if present.
-spec bucket_only(riak_object()) -> binary().
bucket_only(#r_object{bucket={_Type, Bucket}}) -> Bucket;
bucket_only(#r_object{bucket=Bucket}) -> Bucket.

%% @doc Return the containing bucket-type for this riak_object.
-spec type(riak_object()) -> binary() | undefined.
type(#r_object{bucket={Type, _Bucket}}) -> Type;
type(#r_object{bucket=_Bucket}) -> undefined.

%% @doc  Return the key for this riak_object.
-spec key(riak_object()) -> key().
key(#r_object{key=Key}) -> Key.

%% @doc  Return the vector clock for this riak_object.
-spec vclock(riak_object()) -> vclock:vclock().
vclock(#r_object{vclock=VClock}) -> VClock.

%% @doc  Return the number of values (siblings) of this riak_object.
-spec value_count(riak_object()) -> non_neg_integer().
value_count(#r_object{contents=Contents}) -> length(Contents).

%% @doc  Return the contents (a list of {metadata, value} tuples) for
%%       this riak_object.
-spec get_contents(riak_object()) -> [{riak_object_dict(), value()}].
get_contents(#r_object{contents=Contents}) ->
    [{Content#r_content.metadata, Content#r_content.value} ||
        Content <- Contents].

%% @doc  Assert that this riak_object has no siblings and return its associated
%%       metadata.  This function will fail with a badmatch error if the
%%       object has siblings (value_count() > 1).
-spec get_metadata(riak_object()) -> riak_object_dict().
get_metadata(O=#r_object{}) ->
    % this blows up intentionally (badmatch) if more than one content value!
    [{Metadata,_V}] = get_contents(O),
    Metadata.

%% @doc  Return a list of the metadata values for this riak_object.
-spec get_metadatas(riak_object()) -> [riak_object_dict()].
get_metadatas(#r_object{contents=Contents}) ->
    [Content#r_content.metadata || Content <- Contents].

%% @doc  Return a list of object values for this riak_object.
-spec get_values(riak_object()) -> [value()].
get_values(#r_object{contents=C}) -> [Content#r_content.value || Content <- C].

%% @doc  Assert that this riak_object has no siblings and return its associated
%%       value.  This function will fail with a badmatch error if the object
%%       has siblings (value_count() > 1).
-spec get_value(riak_object()) -> value().
get_value(Object=#r_object{}) ->
    % this blows up intentionally (badmatch) if more than one content value!
    [{_M,Value}] = get_contents(Object),
    Value.

%% @doc calculates the hash of a riak object
-spec hash(riak_object()) -> integer().
hash(Obj=#r_object{}) ->
    Vclock = vclock(Obj),
    UpdObj = riak_object:set_vclock(Obj, lists:sort(Vclock)),
    erlang:phash2(to_binary(v0, UpdObj)).

%% @doc  Set the updated metadata of an object to M.
-spec update_metadata(riak_object(), riak_object_dict()) -> riak_object().
update_metadata(Object=#r_object{}, M) ->
    Object#r_object{updatemetadata=dict:erase(clean, M)}.

%% @doc  Set the updated value of an object to V
-spec update_value(riak_object(), value()) -> riak_object().
update_value(Object=#r_object{}, V) -> Object#r_object{updatevalue=V}.

%% @doc  Return the updated metadata of this riak_object.
-spec get_update_metadata(riak_object()) -> riak_object_dict().
get_update_metadata(#r_object{updatemetadata=UM}) -> UM.

%% @doc  Return the updated value of this riak_object.
-spec get_update_value(riak_object()) -> value().
get_update_value(#r_object{updatevalue=UV}) -> UV.

%% @doc  INTERNAL USE ONLY.  Set the vclock of riak_object O to V.
-spec set_vclock(riak_object(), vclock:vclock()) -> riak_object().
set_vclock(Object=#r_object{}, VClock) -> Object#r_object{vclock=VClock}.

%% @doc  Increment the entry for ClientId in O's vclock.
-spec increment_vclock(riak_object(), vclock:vclock_node()) -> riak_object().
increment_vclock(Object=#r_object{bucket=B}, ClientId) ->
    NewClock = vclock:increment(ClientId, Object#r_object.vclock),
    {ok, Dot} = vclock:get_dot(ClientId, NewClock),
    assign_dot(Object#r_object{vclock=NewClock}, Dot, dvv_enabled(B)).

%% @doc  Increment the entry for ClientId in O's vclock.
-spec increment_vclock(riak_object(), vclock:vclock_node(), vclock:timestamp()) -> riak_object().
increment_vclock(Object=#r_object{bucket=B}, ClientId, Timestamp) ->
    NewClock = vclock:increment(ClientId, Timestamp, Object#r_object.vclock),
    {ok, Dot} = vclock:get_dot(ClientId, NewClock),
    %% If it is true that we only ever increment the vclock to create
    %% a frontier object, then there must only ever be a single value
    %% when we increment, so add the dot here.
    assign_dot(Object#r_object{vclock=NewClock}, Dot, dvv_enabled(B)).

%% @doc Prune vclock
-spec prune_vclock(riak_object(), vclock:timestamp(), [proplists:property()]) ->
                          riak_object().
prune_vclock(Obj=#r_object{vclock=VC}, PruneTime, BucketProps) ->
    VC2 = vclock:prune(VC, PruneTime, BucketProps),
    Obj#r_object{vclock=VC2}.

%% @doc Does the `riak_object' descend the provided `vclock'?
-spec vclock_descends(riak_object(), vclock:vclock()) -> boolean().
vclock_descends(#r_object{vclock=ObjVC}, VC) ->
    vclock:descends(ObjVC, VC).

%% @doc get the list of all actors that have touched this object.
-spec all_actors(riak_object()) -> [binary()] | [].
all_actors(#r_object{vclock=VC}) ->
    vclock:all_nodes(VC).

%%$ @doc get the counter for the given actor, 0 if not present
-spec actor_counter(vclock:vclock_node(), riak_object()) ->
                           non_neg_integer().
actor_counter(Actor, #r_object{vclock=VC}) ->
    vclock:get_counter(Actor, VC).

%% @private assign the dot to the value only if DVV is enabled. Only
%% call with a valid dot. Only assign dot when there is a single value
%% in contents.
-spec assign_dot(riak_object(), vclock:dot(), boolean()) -> riak_object().
assign_dot(Object, Dot, true) ->
    #r_object{contents=[C=#r_content{metadata=Meta0}]} = Object,
    Object#r_object{contents=[C#r_content{metadata=dict:store(?DOT, Dot, Meta0)}]};
assign_dot(Object, _Dot, _DVVEnabled) ->
    Object.

%% @private is dvv enabled on this node?
-spec dvv_enabled(bucket()) -> boolean().
dvv_enabled(Bucket) ->
    BProps = riak_core_bucket:get_bucket(Bucket),
    %% default to `true`, since legacy buckets should have `false` by
    %% default, and typed should have `true` and `undefined` is not a
    %% valid return.
    proplists:get_value(dvv_enabled, BProps, true).

%% @doc Prepare a list of index specifications
%% to pass to the backend. This function is for
%% the case where there is no existing object
%% stored for a key and therefore no existing
%% index data.
-spec index_specs(riak_object()) ->
                         [{index_op(), binary(), index_value()}].
index_specs(Obj) ->
    Indexes = index_data(Obj),
    assemble_index_specs(Indexes, add).

%% @doc Prepare a list of index specifications to pass to the
%% backend. If the object passed as the first parameter does not have
%% siblings, the function will assemble specs to replace all of its
%% indexes with the indexes specified in the object passed as the
%% second parameter. If there are siblings only the unique new
%% indexes are added.
-spec diff_index_specs('undefined' | riak_object(),
                       'undefined' | riak_object()) ->
    [{index_op(), binary(), index_value()}].
diff_index_specs(Obj, OldObj) ->
    OldIndexes = index_data(OldObj),
    AllIndexes = index_data(Obj),
    diff_index_data(OldIndexes, AllIndexes).

-spec diff_index_data([{binary(), index_value()}],
                      [{binary(), index_value()}]) ->
    [{index_op(), binary(), index_value()}].
diff_index_data(OldIndexes, AllIndexes) ->
    OldIndexSet = ordsets:from_list(OldIndexes),
    AllIndexSet = ordsets:from_list(AllIndexes),
    diff_specs_core(AllIndexSet, OldIndexSet).


diff_specs_core(AllIndexSet, OldIndexSet) ->
    NewIndexSet = ordsets:subtract(AllIndexSet, OldIndexSet),
    RemoveIndexSet =
        ordsets:subtract(OldIndexSet, AllIndexSet),
    NewIndexSpecs =
        assemble_index_specs(ordsets:subtract(NewIndexSet, OldIndexSet),
                             add),
    RemoveIndexSpecs =
        assemble_index_specs(RemoveIndexSet,
                             remove),
    NewIndexSpecs ++ RemoveIndexSpecs.

%% @doc Get a list of {Index, Value} tuples from the
%% metadata of an object.
-spec index_data(riak_object()) -> [{binary(), index_value()}].
index_data(undefined) ->
    [];
index_data(Obj) ->
    MetaDatas = get_metadatas(Obj),
    lists:flatten([dict:fetch(?MD_INDEX, MD)
                   || MD <- MetaDatas,
                      dict:is_key(?MD_INDEX, MD)]).

%% @doc Assemble a list of index specs in the
%% form of triplets of the form
%% {IndexOperation, IndexField, IndexValue}.
-spec assemble_index_specs([{binary(), binary()}], index_op()) ->
                                  [{index_op(), binary(), binary()}].
assemble_index_specs(Indexes, IndexOp) ->
    [{IndexOp, Index, Value} || {Index, Value} <- Indexes].

%% @doc  INTERNAL USE ONLY.  Set the contents of riak_object to the
%%       {Metadata, Value} pairs in MVs. Normal clients should use the
%%       set_update_[value|metadata]() + apply_updates() method for changing
%%       object contents.
-spec set_contents(riak_object(), [{riak_object_dict(), value()}]) -> riak_object().
set_contents(Object=#r_object{}, MVs) when is_list(MVs) ->
    Object#r_object{contents=[#r_content{metadata=M,value=V} || {M, V} <- MVs]}.

-spec vclock_header(riak_object()) -> {Name::string(), Value::string()}.
%% @doc Transform the Erlang representation of the document's vclock
%%      into something suitable for an HTTP header
vclock_header(Doc) ->
    VClock = riak_object:vclock(Doc),
    EncodedVClock = binary_to_list(base64:encode(encode_vclock(VClock))),
    {?HEAD_VCLOCK, EncodedVClock}.

%% @doc Converts a riak_object into its JSON equivalent
%% @deprecated use `riak_object_json:encode' directly
-spec to_json(riak_object()) -> {struct, list(any())}.
to_json(Obj) ->
    lager:warning("Change uses of riak_object:to_json/1 to riak_object_json:encode/1"),
    riak_object_json:encode(Obj).

%% @deprecated Use `riak_object_json:decode' now.
from_json(JsonObj) ->
    lager:warning("Change uses of riak_object:from_json/1 to riak_object_json:decode/1"),
    riak_object_json:decode(JsonObj).

is_updated(_Object=#r_object{updatemetadata=M,updatevalue=V}) ->
    case dict:find(clean, M) of
        error -> true;
        {ok,_} ->
            case V of
                undefined -> false;
                _ -> true
            end
    end.

%% @doc a Put merge. Update a stored riak_object with the value from a
%% new riak_object that has been put. Must be serialised by the
%% `Actor' provided.
-spec update(LWW :: boolean(), LocalObj :: riak_object(),
             NewObj :: riak_object(), Actor ::vclock:vclock_node(),
             TimeStamp :: vclock:timestamp()) ->
                    riak_object().
update(true, _OldObject, NewObject, Actor, Timestamp) ->
    increment_vclock(NewObject, Actor, Timestamp);
update(false, OldObject, NewObject, Actor, Timestamp) ->
    %% Get the vclock we have for the local / old object
    LocalVC = vclock(OldObject),
    %% get the vclock from the new object
    PutVC = vclock(NewObject),

    %% Optimisation: if the new object's vclock descends from the old
    %% object's vclock, then don't merge values, just increment the
    %% clock and overwrite.
    case vclock:descends(PutVC, LocalVC) of
        true ->
            increment_vclock(NewObject, Actor, Timestamp);
        false ->
            %% The new object is concurrent with some other value, so
            %% merge the new object and the old object.
            MergedClock = vclock:merge([PutVC, LocalVC]),
            FrontierClock = vclock:increment(Actor, Timestamp, MergedClock),
            {ok, Dot} = vclock:get_dot(Actor, FrontierClock),
            %% Assign an event to the new value
            Bucket = bucket(OldObject),
            DottedPutObject = assign_dot(NewObject, Dot, dvv_enabled(Bucket)),
            MergedObject = merge(DottedPutObject, OldObject),
            set_vclock(MergedObject, FrontierClock)
    end.

-spec syntactic_merge(riak_object(), riak_object()) -> riak_object().
syntactic_merge(CurrentObject, NewObject) ->
    %% Paranoia in case objects were incorrectly stored
    %% with update information.  Vclock is not updated
    %% but since no data is lost the objects will be
    %% fixed if rewritten.
    UpdatedNew = case is_updated(NewObject) of
                     true  -> apply_updates(NewObject);
                     false -> NewObject
                 end,
    UpdatedCurr = case is_updated(CurrentObject) of
                      true  -> apply_updates(CurrentObject);
                      false -> CurrentObject
                  end,

    case ancestors([UpdatedCurr, UpdatedNew]) of
        [] -> merge(UpdatedCurr, UpdatedNew);
        [Ancestor] ->
            case equal(Ancestor, UpdatedCurr) of
                true  -> UpdatedNew;
                false -> UpdatedCurr
            end
    end.

%% @doc Get an approximation of object size by adding together the bucket, key,
%% vectorclock, and all of the siblings. This is more complex than
%% calling term_to_binary/1, but it should be easier on memory,
%% especially for objects with large values.
-spec approximate_size(binary_version(), riak_object()) -> integer().
approximate_size(Vsn, Obj=#r_object{bucket=Bucket,key=Key,vclock=VClock}) ->
    Contents = get_contents(Obj),
    size(Bucket) + size(Key) + size(term_to_binary(VClock)) + contents_size(Vsn, Contents).

contents_size(Vsn, Contents) ->
    lists:sum([metadata_size(Vsn, MD) + value_size(Val) || {MD, Val} <- Contents]).

metadata_size(v0, MD) ->
    size(term_to_binary(MD));
metadata_size(v1, MD) ->
    size(meta_bin(MD)).

value_size(Value) when is_binary(Value) -> size(Value);
value_size(Value) -> size(term_to_binary(Value)).

%% @doc Convert riak object to binary form
-spec to_binary(binary_version(), riak_object()) -> iodata().
to_binary(v0, RObj) ->
    term_to_binary(RObj);
to_binary(v1, #r_object{contents=Contents, vclock=VClock}) ->
    new_v1(VClock, Contents).

%% @doc convert a binary encoded riak object to a different
%% encoding version. If the binary is already in the desired
%% encoding this is a no-op
-spec to_binary_version(binary_version(), bucket(), key(), binary()) -> binary().
to_binary_version(v0, _, _, <<131,_/binary>>=Bin) ->
    Bin;
to_binary_version(v1, _, _, <<?MAGIC:8/integer, 1:8/integer, _/binary>>=Bin) ->
    Bin;
to_binary_version(Vsn, B, K, Bin) when is_binary(Bin) ->
    to_binary(Vsn, from_binary(B, K, Bin));
to_binary_version(Vsn, _B, _K, Obj = #r_object{}) ->
    to_binary(Vsn, Obj).

%% @doc return the binary version the riak object binary is encoded in
-spec binary_version(binary()) -> binary_version().
binary_version(<<131,_/binary>>) -> v0;
binary_version(<<?MAGIC:8/integer, 1:8/integer, _/binary>>) -> v1.

%% @doc Convert binary object to riak object
-spec from_binary(bucket(),key(),binary()) ->
    riak_object() | {error, 'bad_object_format'}.
from_binary(_B,_K,<<131, _Rest/binary>>=ObjTerm) ->
    binary_to_term(ObjTerm);
from_binary(B,K,<<?MAGIC:8/integer, 1:8/integer, Rest/binary>>=_ObjBin) ->
    %% Version 1 of binary riak object
    case Rest of
        <<VclockLen:32/integer, VclockBin:VclockLen/binary, SibCount:32/integer, SibsBin/binary>> ->
            Vclock = binary_to_term(VclockBin),
            Contents = sibs_of_binary(SibCount, SibsBin),
            #r_object{bucket=B,key=K,contents=Contents,vclock=Vclock};
        _Other ->
            {error, bad_object_format}
    end;
from_binary(_B, _K, Obj = #r_object{}) ->
    Obj.

sibs_of_binary(Count,SibsBin) ->
    sibs_of_binary(Count, SibsBin, []).

sibs_of_binary(0, <<>>, Result) -> lists:reverse(Result);
sibs_of_binary(0, _NotEmpty, _Result) ->
    {error, corrupt_contents};
sibs_of_binary(Count, SibsBin, Result) ->
    {Sib, SibsRest} = sib_of_binary(SibsBin),
    sibs_of_binary(Count-1, SibsRest, [Sib | Result]).

sib_of_binary(<<ValLen:32/integer, ValBin:ValLen/binary, MetaLen:32/integer, MetaBin:MetaLen/binary, Rest/binary>>) ->
    <<LMMega:32/integer, LMSecs:32/integer, LMMicro:32/integer, VTagLen:8/integer, VTag:VTagLen/binary, Deleted:1/binary-unit:8, MetaRestBin/binary>> = MetaBin,

    MDList0 = deleted_meta(Deleted, []),
    MDList1 = last_mod_meta({LMMega, LMSecs, LMMicro}, MDList0),
    MDList2 = vtag_meta(VTag, MDList1),
    MDList = meta_of_binary(MetaRestBin, MDList2),
    MD = dict:from_list(MDList),
    {#r_content{metadata=MD, value=decode_maybe_binary(ValBin)}, Rest}.

deleted_meta(<<1>>, MDList) ->
    [{?MD_DELETED, "true"} | MDList];
deleted_meta(_, MDList) ->
    MDList.

last_mod_meta({0, 0, 0}, MDList) ->
    MDList;
last_mod_meta(LM, MDList) ->
    [{?MD_LASTMOD, LM} | MDList].

vtag_meta(?EMPTY_VTAG_BIN, MDList) ->
    MDList;
vtag_meta(VTag, MDList) ->
    [{?MD_VTAG, binary_to_list(VTag)} | MDList].

meta_of_binary(<<>>, Acc) ->
    Acc;
meta_of_binary(<<KeyLen:32/integer, KeyBin:KeyLen/binary, ValueLen:32/integer, ValueBin:ValueLen/binary, Rest/binary>>, ResultList) ->
    Key = decode_maybe_binary(KeyBin),
    Value = decode_maybe_binary(ValueBin),
    meta_of_binary(Rest, [{Key, Value} | ResultList]).

%% V1 Riak Object Binary Encoding
%% -type binobj_header()     :: <<53:8, Version:8, VClockLen:32, VClockBin/binary,
%%                                SibCount:32>>.
%% -type binobj_flags()      :: <<Deleted:1, 0:7/bitstring>>.
%% -type binobj_umeta_pair() :: <<KeyLen:32, Key/binary, ValueLen:32, Value/binary>>.
%% -type binobj_meta()       :: <<LastMod:LastModLen, VTag:128, binobj_flags(),
%%                                [binobj_umeta_pair()]>>.
%% -type binobj_value()      :: <<ValueLen:32, ValueBin/binary, MetaLen:32,
%%                                [binobj_meta()]>>.
%% -type binobj()            :: <<binobj_header(), [binobj_value()]>>.
new_v1(Vclock, Siblings) ->
    VclockBin = term_to_binary(Vclock),
    VclockLen = byte_size(VclockBin),
    SibCount = length(Siblings),
    SibsBin = [bin_content(Sib) || Sib <- Siblings],
    [<<?MAGIC:8/integer, ?V1_VERS:8/integer, VclockLen:32/integer>>, VclockBin, <<SibCount:32/integer>>, SibsBin].

bin_content(#r_content{metadata=Meta, value=Val}) ->
    ValBin = encode_maybe_binary(Val),
    ValLen = iolist_size(ValBin),
    MetaBin = meta_bin(Meta),
    MetaLen = byte_size(MetaBin),
    [<<ValLen:32/integer>>, ValBin, <<MetaLen:32/integer>>, MetaBin].

meta_bin(MD) ->
    Fold_acc = {{undefined, <<0>>, undefined}, <<>>},
    {{VTagVal, Deleted, LastModVal}, RestBin} = 
        case dict:size(MD) of
            0 ->
                Fold_acc;
            _ ->
                dict:fold(fun fold_meta_to_bin/3, Fold_acc, MD)
        end,
    VTagBin = case VTagVal of
                  undefined ->  ?EMPTY_VTAG_BIN;
                  _ -> list_to_binary(VTagVal)
              end,
    VTagLen = byte_size(VTagBin),
    LastModBin = case LastModVal of
                     undefined -> <<0:32/integer, 0:32/integer, 0:32/integer>>;
                     {Mega,Secs,Micro} -> <<Mega:32/integer, Secs:32/integer, Micro:32/integer>>
                 end,
    <<LastModBin/binary, VTagLen:8/integer, VTagBin:VTagLen/binary,
      Deleted:1/binary-unit:8, RestBin/binary>>.

fold_meta_to_bin(?MD_VTAG, Value, {{_Vt,Del,Lm},RestBin}) ->
    {{Value, Del, Lm}, RestBin};
fold_meta_to_bin(?MD_LASTMOD, Value, {{Vt,Del,_Lm},RestBin}) ->
     {{Vt, Del, Value}, RestBin};
fold_meta_to_bin(?MD_DELETED, true, {{Vt,_Del,Lm},RestBin})->
     {{Vt, <<1>>, Lm}, RestBin};
fold_meta_to_bin(?MD_DELETED, "true", Acc) ->
    fold_meta_to_bin(?MD_DELETED, true, Acc);
fold_meta_to_bin(?MD_DELETED, _, {{Vt,_Del,Lm},RestBin}) ->
    {{Vt, <<0>>, Lm}, RestBin};
fold_meta_to_bin(Key, Value, {{_Vt,_Del,_Lm}=Elems,RestBin}) ->
<<<<<<< HEAD
    ValueBin = encode_maybe_meta_binary(Value),
    ValueLen = byte_size(ValueBin),
    KeyBin = encode_maybe_meta_binary(Key),
    KeyLen = byte_size(KeyBin),
    MetaBin = <<RestBin/binary, KeyLen:32/integer, KeyBin/binary, ValueLen:32/integer, ValueBin/binary>>,
    {Elems, MetaBin}.

encode_maybe_meta_binary(Bin) when is_binary(Bin) ->
    <<1:8, Bin/binary>>;
encode_maybe_meta_binary(Bin) ->
    <<0, (term_to_binary(Bin))/binary>>.
=======
    ValueBin = encode_maybe_binary(Value),
    ValueLen = iolist_size(ValueBin),
    KeyBin = encode_maybe_binary(Key),
    KeyLen = iolist_size(KeyBin),
    MetaBin = <<KeyLen:32/integer, KeyBin/binary, ValueLen:32/integer, ValueBin/binary>>,
    {Elems, <<RestBin/binary, MetaBin/binary>>}.
>>>>>>> ca3698dd

encode_maybe_binary(Bin) when is_binary(Bin) ->
    [<<1:8>>, Bin];
encode_maybe_binary(Bin) ->
    <<0, (term_to_binary(Bin))/binary>>.

decode_maybe_binary(<<1, Bin/binary>>) ->
    Bin;
decode_maybe_binary(<<0, Bin/binary>>) ->
    binary_to_term(Bin).

%% Update X-Riak-VTag and X-Riak-Last-Modified in the object's metadata, if
%% necessary.
update_last_modified(RObj) ->
    update_last_modified(RObj, os:timestamp()).

%% Update X-Riak-VTag and X-Riak-Last-Modified in the object's metadata, if
%% necessary with an external timestamp passed in.
update_last_modified(RObj, TS) ->
    MD0 = case dict:find(clean, riak_object:get_update_metadata(RObj)) of
              {ok, true} ->
                  %% There have been no changes to updatemetadata. If we stash the
                  %% last modified in this dict, it will cause us to lose existing
                  %% metadata (bz://508). If there is only one instance of metadata,
                  %% we can safely update that one, but in the case of multiple siblings,
                  %% it's hard to know which one to use. In that situation, use the update
                  %% metadata as is.
                  case riak_object:get_metadatas(RObj) of
                      [MD] ->
                          MD;
                      _ ->
                          riak_object:get_update_metadata(RObj)
                  end;
               _ ->
                  riak_object:get_update_metadata(RObj)
          end,
    %% Post-0.14.2 changed vtags to be generated from node/now rather the vclocks.
    %% The vclock has not been updated at this point.  Vtags/etags should really
    %% be an external interface concern and are only used for sibling selection
    %% and if-modified type tests so they could be generated on retrieval instead.
    %% This changes from being a hash on the value to a likely-to-be-unique value
    %% which should serve the same purpose.  It was possible to generate two
    %% objects with the same vclock on 0.14.2 if the same clientid was used in
    %% the same second.  It can be revisited post-1.0.0.
    NewMD = dict:store(?MD_VTAG, riak_kv_util:make_vtag(TS),
                       dict:store(?MD_LASTMOD, TS, MD0)),
    riak_object:update_metadata(RObj, NewMD).

%%
%% Helpers for managing vector clock encoding and related capability:
%%

%% Fetch the preferred vclock encoding method:
-spec vclock_encoding_method() -> atom().
vclock_encoding_method() ->
    riak_core_capability:get({riak_kv, vclock_data_encoding}, encode_zlib).

%% Encode a vclock in accordance with our capability setting:
encode_vclock(VClock) ->
    encode_vclock(vclock_encoding_method(), VClock).

-spec encode_vclock(atom(), VClock :: vclock:vclock()) -> binary().
encode_vclock(Method, VClock) ->
    case Method of
        %% zlib legacy support: we don't return standard encoding with metadata:
        encode_zlib -> zlib:zip(term_to_binary(VClock));
        _ -> embed_encoding_method(Method, VClock)
    end.

%% Return a vclock in a consistent format:
embed_encoding_method(Method, EncodedVClock) ->
    term_to_binary({ Method, EncodedVClock }).

-spec decode_vclock(binary()) -> vclock:vclock().
decode_vclock(EncodedVClock) ->
    % For later versions, we expect to simply read the embedded encoding
    % so switching will not be a problem. But upgrading from first version
    % without embedded encoding is handled by the try/catch. We should be
    % able to remove that expensive part a couple of releases after 1.4
    {Method, EncodedVClock2} = try binary_to_term(EncodedVClock)
    catch error:badarg -> {encode_zlib, EncodedVClock} end,
    decode_vclock(Method, EncodedVClock2).

%% Decode a vclock against our capability settings:
-spec decode_vclock(atom(), VClock :: term()) -> vclock:vclock().
decode_vclock(Method, VClock) ->
    case Method of
        encode_raw  -> VClock;
        encode_zlib -> binary_to_term(zlib:unzip(VClock));
        _           -> lager:error("Bad vclock encoding method ~p", [Method]),
                       throw(bad_vclock_encoding_method)
    end.

-ifdef(TEST).

object_test() ->
    B = <<"buckets_are_binaries">>,
    K = <<"keys are binaries">>,
    V = <<"values are anything">>,
    O = riak_object:new(B,K,V),
    B = riak_object:bucket(O),
    K = riak_object:key(O),
    V = riak_object:get_value(O),
    1 = riak_object:value_count(O),
    1 = length(riak_object:get_values(O)),
    1 = length(riak_object:get_metadatas(O)),
    O.

update_test() ->
    O = object_test(),
    V2 = <<"testvalue2">>,
    O1 = riak_object:update_value(O, V2),
    O2 = riak_object:apply_updates(O1),
    V2 = riak_object:get_value(O2),
    {O,O2}.

bucket_prop_needers_test_() ->
    {setup,
     fun() ->
             meck:new(riak_core_bucket),
             meck:expect(riak_core_bucket, get_bucket,
                         fun(_) ->
                                 []
                         end)
     end,
     fun(_) ->
             meck:unload(riak_core_bucket)
     end,
     [{"Ancestor", fun ancestor/0},
      {"Ancestor Weird Clocks", fun ancestor_weird_clocks/0},
      {"Reconcile", fun reconcile/0},
      {"Merge 1", fun merge1/0},
      {"Merge 2", fun merge2/0},
      {"Merge 3", fun merge3/0},
      {"Merge 4", fun merge4/0},
      {"Merge 5", fun merge5/0},
      {"Inequality", fun inequality1/0},
      {"Inequality Vclock", fun inequality_vclock/0},
      {"Date Reconcile", fun date_reconcile/0},
      {"Dotted values reconcile", fun dotted_values_reconcile/0},
      {"Weird Clocks, Weird Dots", fun weird_clocks_weird_dots/0},
      {"Mixed Merge", fun mixed_merge/0},
      {"Mixed Merge 2", fun mixed_merge2/0}]
    }.

ancestor() ->
    Actor = self(),
    {O,O2} = update_test(),
    O3 = riak_object:increment_vclock(O2, Actor),
    [O] = riak_object:ancestors([O,O3]),
    MD = riak_object:get_metadata(O3),
    ?assertMatch({Actor, {1, _}}, dict:fetch(?DOT, MD)),
    {O,O3}.

ancestor_weird_clocks() ->
    %% make objects with dots / clocks that are causally the same but
    %% with different timestamps (backup - restore, riak_kv#679)
    {B, K} = {<<"b">>, <<"k">>},
    A = riak_object:increment_vclock(riak_object:new(B, K, <<"a">>), a, 100),
    AWat = riak_object:increment_vclock(riak_object:new(B, K, <<"b">>), a, 1000),
    %% reconcile should neither as neither dominates the other (even
    %% though they're not equal)
    Ancestors = ancestors([A, AWat]),
    ?assertEqual(0, length(Ancestors)).

reconcile() ->
    {O,O3} = ancestor(),
    O3 = riak_object:reconcile([O,O3],true),
    O3 = riak_object:reconcile([O,O3],false),
    {O,O3}.

merge1() ->
    {O,O3} = reconcile(),
    O3 = riak_object:syntactic_merge(O,O3),
    {O,O3}.

merge2() ->
    B = <<"buckets_are_binaries">>,
    K = <<"keys are binaries">>,
    V = <<"testvalue2">>,
    O1 = riak_object:increment_vclock(object_test(), node1),
    O2 = riak_object:increment_vclock(riak_object:new(B,K,V), node2),
    O3 = riak_object:syntactic_merge(O1, O2),
    [node1, node2] = [N || {N,_} <- riak_object:vclock(O3)],
    2 = riak_object:value_count(O3).

merge3() ->
    O0 = riak_object:new(<<"test">>, <<"test">>, hi),
    O1 = riak_object:increment_vclock(O0, x),
    ?assertEqual(O1, riak_object:syntactic_merge(O1, O1)).

merge4() ->
    O0 = riak_object:new(<<"test">>, <<"test">>, hi),
    O1 = riak_object:increment_vclock(
           riak_object:update_value(O0, bye), x),
    OM = riak_object:syntactic_merge(O0, O1),
    ?assertNot(O0 =:= OM),
    ?assertNot(O1 =:= OM), %% vclock should have updated
    ?assertEqual(bye, riak_object:get_value(OM)),
    OMp = riak_object:syntactic_merge(O1, O0),
    ?assertEqual(OM, OMp), %% merge should be symmetric here
    {O0, O1}.

merge5() ->
    B = <<"buckets_are_binaries">>,
    K = <<"keys are binaries">>,
    V = <<"testvalue2">>,
    O1 = riak_object:increment_vclock(object_test(), node1),
    O2 = riak_object:increment_vclock(riak_object:new(B,K,V), node2),
    ?assertEqual(riak_object:syntactic_merge(O1, O2),
                 riak_object:syntactic_merge(O2, O1)).

inequality1() ->
    MD0 = dict:new(),
    MD = dict:store("X-Riak-Test", "value", MD0),
    O1 = riak_object:new(<<"test">>, <<"a">>, "value"),
    O2 = riak_object:new(<<"test">>, <<"a">>, "value"),
    O3 = riak_object:increment_vclock(O1, self()),
    O4 = riak_object:increment_vclock(O2, self()),
    O5 = riak_object:update_metadata(O3, MD),
    O6 = riak_object:update_metadata(O4, MD),
    true = riak_object:equal(O5, O6).

inequality_value_test() ->
    O1 = riak_object:new(<<"test">>, <<"a">>, "value"),
    O2 = riak_object:new(<<"test">>, <<"a">>, "value1"),
    false = riak_object:equal(O1, O2).

inequality_multivalue_test() ->
    O1 = riak_object:new(<<"test">>, <<"a">>, "value"),
    [C] = riak_object:get_contents(O1),
    O1p = riak_object:set_contents(O1, [C,C]),
    false = riak_object:equal(O1, O1p),
    false = riak_object:equal(O1p, O1).

inequality_metadata_test() ->
    O1 = riak_object:new(<<"test">>, <<"a">>, "value"),
    O2 = riak_object:new(<<"test">>, <<"a">>, "value"),
    O1p = riak_object:apply_updates(
            riak_object:update_metadata(
              O1, dict:store(<<"X-Riak-Test">>, "value",
                             riak_object:get_metadata(O1)))),
    false = riak_object:equal(O1p, O2).

inequality_key_test() ->
    O1 = riak_object:new(<<"test">>, <<"a">>, "value"),
    O2 = riak_object:new(<<"test">>, <<"b">>, "value"),
    false = riak_object:equal(O1, O2).

inequality_vclock() ->
    O1 = riak_object:new(<<"test">>, <<"a">>, "value"),
    false = riak_object:equal(O1, riak_object:increment_vclock(O1, foo)).

inequality_bucket_test() ->
    O1 = riak_object:new(<<"test1">>, <<"a">>, "value"),
    O2 = riak_object:new(<<"test">>, <<"a">>, "value"),
    false = riak_object:equal(O1, O2).

inequality_updatecontents_test() ->
    MD1 = dict:new(),
    MD2 = dict:store("X-Riak-Test", "value", MD1),
    MD3 = dict:store("X-Riak-Test", "value1", MD1),
    O1 = riak_object:new(<<"test">>, <<"a">>, "value"),
    O2 = riak_object:new(<<"test">>, <<"a">>, "value"),
    O3 = riak_object:update_metadata(O1, MD2),
    false = riak_object:equal(O3, riak_object:update_metadata(O2, MD3)),
    O5 = riak_object:update_value(O1, "value1"),
    false = riak_object:equal(O5, riak_object:update_value(O2, "value2")).

largekey_test() ->
    TooLargeKey = <<0:(65537*8)>>,
    try
        riak_object:new(<<"a">>, TooLargeKey, <<>>)
    catch throw:{error, key_too_large} ->
            ok
    end.

date_reconcile() ->
    {O,O3} = reconcile(),
    D = calendar:datetime_to_gregorian_seconds(
          httpd_util:convert_request_date(
            httpd_util:rfc1123_date())),
    O2 = apply_updates(
           riak_object:update_metadata(
             increment_vclock(O, date),
             dict:store(
               <<"X-Riak-Last-Modified">>,
               httpd_util:rfc1123_date(
                 calendar:gregorian_seconds_to_datetime(D)),
               get_metadata(O)))),
    O4 = apply_updates(
           riak_object:update_metadata(
             O3,
             dict:store(
               <<"X-Riak-Last-Modified">>,
               httpd_util:rfc1123_date(
                 calendar:gregorian_seconds_to_datetime(D+1)),
               get_metadata(O3)))),
    O5 = riak_object:reconcile([O2,O4], false),
    false = riak_object:equal(O2, O5),
    false = riak_object:equal(O4, O5).

get_update_value_test() ->
    O = riak_object:new(<<"test">>, <<"test">>, old_val),
    NewVal = new_val,
    ?assertEqual(NewVal,
                 riak_object:get_update_value(
                   riak_object:update_value(O, NewVal))).

get_update_metadata_test() ->
    O = riak_object:new(<<"test">>, <<"test">>, val),
    OldMD = riak_object:get_metadata(O),
    NewMD = dict:store(<<"X-Riak-Test">>, "testval", OldMD),
    ?assertNot(NewMD =:= OldMD),
    ?assertEqual(NewMD,
                 riak_object:get_update_metadata(
                   riak_object:update_metadata(O, NewMD))).

is_updated_test() ->
    O = riak_object:new(<<"test">>, <<"test">>, test),
    ?assertNot(is_updated(O)),
    OMu = riak_object:update_metadata(
            O, dict:store(<<"X-Test-Update">>, "testupdate",
                          riak_object:get_metadata(O))),
    ?assert(is_updated(OMu)),
    OVu = riak_object:update_value(O, testupdate),
    ?assert(is_updated(OVu)).

new_with_ctype_test() ->
    O = riak_object:new(<<"b">>, <<"k">>, <<"{\"a\":1}">>, "application/json"),
    ?assertEqual("application/json", dict:fetch(?MD_CTYPE, riak_object:get_metadata(O))).

new_with_md_test() ->
    O = riak_object:new(<<"b">>, <<"k">>, <<"abc">>, dict:from_list([{?MD_CHARSET,"utf8"}])),
    ?assertEqual("utf8", dict:fetch(?MD_CHARSET, riak_object:get_metadata(O))).

check_most_recent({V1, T1, D1}, {V2, T2, D2}) ->
    MD1 = dict:store(<<"X-Riak-Last-Modified">>, T1, D1),
    MD2 = dict:store(<<"X-Riak-Last-Modified">>, T2, D2),

    O1 = riak_object:new(<<"test">>, <<"a">>, V1, MD1),
    O2 = riak_object:new(<<"test">>, <<"a">>, V2, MD2),

    C1 = hd(O1#r_object.contents),
    C2 = hd(O2#r_object.contents),

    C3 = most_recent_content([C1, C2]),
    C4 = most_recent_content([C2, C1]),

    ?assertEqual(C3, C4),

    C3#r_content.value.

determinstic_most_recent_test() ->
    D = calendar:datetime_to_gregorian_seconds(
          httpd_util:convert_request_date(
            httpd_util:rfc1123_date())),

    TNow = httpd_util:rfc1123_date(
             calendar:gregorian_seconds_to_datetime(D)),
    TPast = httpd_util:rfc1123_date(
              calendar:gregorian_seconds_to_datetime(D-1)),

    Available = dict:new(),
    Deleted = dict:store(<<"X-Riak-Deleted">>, true, Available),

    %% Test all cases with equal timestamps
    ?assertEqual(<<"a">>, check_most_recent({<<"a">>, TNow, Available},
                                            {<<"b">>, TNow, Available})),

    ?assertEqual(<<"b">>, check_most_recent({<<"a">>, TNow, Deleted},
                                            {<<"b">>, TNow, Available})),

    ?assertEqual(<<"a">>, check_most_recent({<<"a">>, TNow, Available},
                                            {<<"b">>, TNow, Deleted})),

    ?assertEqual(<<"a">>, check_most_recent({<<"a">>, TNow, Deleted},
                                            {<<"b">>, TNow, Deleted})),

    %% Test all cases with different timestamp
    ?assertEqual(<<"b">>, check_most_recent({<<"a">>, TPast, Available},
                                            {<<"b">>, TNow, Available})),

    ?assertEqual(<<"b">>, check_most_recent({<<"a">>, TPast, Deleted},
                                            {<<"b">>, TNow, Available})),

    ?assertEqual(<<"b">>, check_most_recent({<<"a">>, TPast, Available},
                                            {<<"b">>, TNow, Deleted})),

    ?assertEqual(<<"b">>, check_most_recent({<<"a">>, TPast, Deleted},
                                            {<<"b">>, TNow, Deleted})).

vclock_codec_test() ->
    VCs = [<<"BinVclock">>, {vclock, something, [], <<"blah">>}, vclock:fresh()],
    [ ?assertEqual({Method, VC}, {Method, decode_vclock(encode_vclock(Method, VC))})
     || VC <- VCs, Method <- [encode_raw, encode_zlib]].

dotted_values_reconcile() ->
    {B, K} = {<<"b">>, <<"k">>},
    A = riak_object:increment_vclock(riak_object:new(B, K, <<"a">>), a),
    C = riak_object:increment_vclock(riak_object:new(B, K, <<"c">>), c),
    Z = riak_object:increment_vclock(riak_object:new(B, K, <<"z">>), z),
    A1 = riak_object:increment_vclock(riak_object:apply_updates(riak_object:update_value(A, <<"a1">>)), a),
    C1 = riak_object:increment_vclock(riak_object:apply_updates(riak_object:update_value(C, <<"c1">>)), c),
    Z1 = riak_object:increment_vclock(riak_object:apply_updates(riak_object:update_value(Z, <<"z1">>)), z),
    ACZ = riak_object:reconcile([A, C, Z, A1, C1, Z1], true),
    ?assertEqual(3, riak_object:value_count(ACZ)),
    Contents = lists:sort(riak_object:get_contents(ACZ)),
    verify_contents(Contents, [{{a, 2}, <<"a1">>}, {{c, 2}, <<"c1">>}, {{z, 2}, <<"z1">>}]),
    Vclock = riak_object:vclock(ACZ),
    ?assertEqual(2, vclock:get_counter(a, Vclock)),
    ?assertEqual(2, vclock:get_counter(c, Vclock)),
    ?assertEqual(2, vclock:get_counter(z, Vclock)),
    ?assertEqual(3, length(Vclock)).

weird_clocks_weird_dots() ->
    %% make objects with dots / clocks that are causally the same but
    %% with different timestamps (backup - restore, riak_kv#679)
    {B, K} = {<<"b">>, <<"k">>},
    A = riak_object:increment_vclock(riak_object:new(B, K, <<"a">>), a, 100),
    AWat = riak_object:increment_vclock(riak_object:new(B, K, <<"a">>), a, 1000),
    O = riak_object:syntactic_merge(A, AWat),
    ?assertEqual(2, riak_object:value_count(O)).

%% Test the case where an object with undotted values is merged with
%% an object with dotted values.
mixed_merge() ->
    {B, K} = {<<"b">>, <<"k">>},
    A_VC = vclock:fresh(a, 3),
    Z_VC = vclock:fresh(b, 2),
    A = riak_object:set_vclock(riak_object:new(B, K, <<"a">>), A_VC),
    C = riak_object:increment_vclock(riak_object:new(B, K, <<"c">>), c),
    Z = riak_object:set_vclock(riak_object:new(B, K, <<"b">>), Z_VC),
    ACZ = riak_object:reconcile([A, C, Z], true),
    ?assertEqual(3, riak_object:value_count(ACZ)).

mixed_merge2() ->
    {B, K} = {<<"b">>, <<"k">>},
    A = riak_object:new(B, K, <<"a">>),
    A1 = riak_object:increment_vclock(A, a),
    Z = riak_object:increment_vclock(A, z),
    AZ = riak_object:merge(A1, Z),
    AZ2 = riak_object:merge(AZ, AZ),
    ?assertEqual(AZ2, AZ),
    ?assertEqual(2, riak_object:value_count(AZ2)),
    AZ3 = riak_object:set_contents(AZ2, [{dict:new(), <<"undotted">>} | riak_object:get_contents(AZ2)]),
    AZ4 = riak_object:syntactic_merge(AZ3, AZ2),
    ?assertEqual(3, riak_object:value_count(AZ4)),
    ?assert(equal(AZ3, AZ4)).

verify_contents([], []) ->
    ?assert(true);
verify_contents([{MD, V} | Rest], [{{Actor, Count}, V} | Rest2]) ->
    ?assertMatch({Actor, {Count, _}}, dict:fetch(?DOT, MD)),
    verify_contents(Rest, Rest2).

fold_meta_to_bin_test() ->
    ?assertMatch(
        {{undefined, <<0>>, undefined}, <<_/binary>>},
        fold_meta_to_bin(
            <<"X-Riak-Meta">>, [], {{undefined, <<0>>, undefined}, << >>})
    ).

-endif.<|MERGE_RESOLUTION|>--- conflicted
+++ resolved
@@ -1056,26 +1056,16 @@
 fold_meta_to_bin(?MD_DELETED, _, {{Vt,_Del,Lm},RestBin}) ->
     {{Vt, <<0>>, Lm}, RestBin};
 fold_meta_to_bin(Key, Value, {{_Vt,_Del,_Lm}=Elems,RestBin}) ->
-<<<<<<< HEAD
     ValueBin = encode_maybe_meta_binary(Value),
     ValueLen = byte_size(ValueBin),
     KeyBin = encode_maybe_meta_binary(Key),
     KeyLen = byte_size(KeyBin),
-    MetaBin = <<RestBin/binary, KeyLen:32/integer, KeyBin/binary, ValueLen:32/integer, ValueBin/binary>>,
-    {Elems, MetaBin}.
+    {Elems, <<RestBin/binary, KeyLen:32/integer, KeyBin/binary, ValueLen:32/integer, ValueBin/binary>>}.
 
 encode_maybe_meta_binary(Bin) when is_binary(Bin) ->
     <<1:8, Bin/binary>>;
 encode_maybe_meta_binary(Bin) ->
     <<0, (term_to_binary(Bin))/binary>>.
-=======
-    ValueBin = encode_maybe_binary(Value),
-    ValueLen = iolist_size(ValueBin),
-    KeyBin = encode_maybe_binary(Key),
-    KeyLen = iolist_size(KeyBin),
-    MetaBin = <<KeyLen:32/integer, KeyBin/binary, ValueLen:32/integer, ValueBin/binary>>,
-    {Elems, <<RestBin/binary, MetaBin/binary>>}.
->>>>>>> ca3698dd
 
 encode_maybe_binary(Bin) when is_binary(Bin) ->
     [<<1:8>>, Bin];
