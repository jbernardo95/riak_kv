%% -------------------------------------------------------------------
%%
%% riak_object: container for Riak data and metadata
%%
%% Copyright (c) 2007-2010 Basho Technologies, Inc.  All Rights Reserved.
%%
%% This file is provided to you under the Apache License,
%% Version 2.0 (the "License"); you may not use this file
%% except in compliance with the License.  You may obtain
%% a copy of the License at
%%
%%   http://www.apache.org/licenses/LICENSE-2.0
%%
%% Unless required by applicable law or agreed to in writing,
%% software distributed under the License is distributed on an
%% "AS IS" BASIS, WITHOUT WARRANTIES OR CONDITIONS OF ANY
%% KIND, either express or implied.  See the License for the
%% specific language governing permissions and limitations
%% under the License.
%%
%% -------------------------------------------------------------------

%% @doc container for Riak data and metadata

-module(riak_object).
-ifdef(TEST).
-include_lib("eunit/include/eunit.hrl").
-endif.
%% TODO: refactor to remove wm_raw into two files, one that we pull in.
-include("riak_kv_wm_raw.hrl").

-export_type([riak_object/0, bucket/0, key/0, value/0]).

-type key() :: binary().
-type bucket() :: binary().
%% -type bkey() :: {bucket(), key()}.
-type value() :: term().

-record(r_content, {
          metadata :: dict(),
          value :: term()
         }).

%% Opaque container for Riak objects, a.k.a. riak_object()
-record(r_object, {
          bucket :: bucket(),
          key :: key(),
          contents :: [#r_content{}],
          vclock = vclock:fresh() :: vclock:vclock(),
          updatemetadata=dict:store(clean, true, dict:new()) :: dict(),
          updatevalue :: term()
         }).
-opaque riak_object() :: #r_object{} | r_object_bin().

-type index_op() :: add | remove.
-type index_value() :: integer() | binary().

-define(MAX_KEY_SIZE, 65536).

<<<<<<< HEAD
%% Riak Objects in binary format (on disk)

%% -type binobj_header()     :: <<53:8, Version:8, VClockLen:32, VClockBin/binary, 
%%                                SibCount:32>>.
%% -type binobj_flags()      :: <<Deleted:1, 0:7/bitstring>>.
%% -type binobj_umeta_pair() :: <<KeyLen:32, Key/binary, ValueLen:32, Value/binary>>. 
%% -type binobj_meta()       :: <<LastMod:LastModLen, VTag:128, binobj_flags(),
%%                                [binobj_umeta_pair()]>>.
%% -type binobj_value()      :: <<ValueLen:32, ValueBin/binary, MetaLen:32, 
%%                                [binobj_meta()]>>.
%% -type binobj()            :: <<binobj_header(), [binobj_value()]>>.

=======
>>>>>>> 76a3e4d5
-type r_object_bin() :: binary().
-type r_content_bin() :: binary().
%% -type rfc1123_date() :: string(). % LastMod Date

-define(V1_VERS, 1).
-define(MAGIC, 53).      %% Magic number, as opposed to 131 for Erlang term-to-binary magic
                         %% Shanley's(11) + Joe's(42)

-export([new/3, new/4, ensure_robject/1, ancestors/1, reconcile/2, equal/2]).
-export([increment_vclock/2, increment_vclock/3]).
-export([key/1, get_metadata/1, get_metadatas/1, get_values/1, get_value/1]).
-export([vclock/1, update_value/2, update_metadata/2, bucket/1, value_count/1]).
-export([get_update_metadata/1, get_update_value/1, get_contents/1]).
-export([merge/2, apply_updates/1, syntactic_merge/2]).
-export([to_json/1, from_json/1]).
-export([index_specs/1, diff_index_specs/2]).
-export([set_contents/2, set_vclock/2]). %% INTERNAL, only for riak_*
-export([new_v1/2]). %% TODO: remove when referenced.
-export([robj_to_binary/1, binary_to_robj/1, binary_to_robj/2]).

%% @doc Convert riak object to binary form
-spec robj_to_binary(#r_object{}) -> r_object_bin().
robj_to_binary(#r_object{contents=Contents, vclock=VClock}) ->
    new_v1(VClock, Contents).

%% @doc Convert binary object to riak object, convenience function
-spec binary_to_robj({bucket(),key()}, binary()) -> #r_object{}.
binary_to_robj({_B,_K},Term) ->
    binary_to_robj(_B,_K,Term).

%% @doc Convert binary object to riak object
-spec binary_to_robj(bucket(),key(),binary()) -> #r_object{}.
binary_to_robj(_B,_K,<<131, _Rest/binary>>=ObjTerm) ->
    binary_to_term(ObjTerm);
binary_to_robj(_B,_K,<<?MAGIC:8/integer, 1:8/integer, _Rest/binary>>=_ObjBin) ->
    %% %% Version 1 of binary riak object
    %% case Rest of
    %%     <<VclockLen:32/integer, VclockBin/binary, SibCount:32/integer, SibsBin/binary>>,
    %%     new(B,K,Value)
    %%                 Contents = [#r_content{metadata=MD, value=V}],
    %%                 #r_object{bucket=B,key=K,updatemetadata=MD,
    %%                           contents=Contents,vclock=vclock:fresh()}
    throw(error_unknown_version).

binary_to_robj(<<?MAGIC, _Ver, _Rest/binary>>=_ObjBin) ->
    throw(error_unknown_version).

%% @doc Contruct new binary riak objects.
-spec new_v1(vclock:vclock(), [#r_content{}]) -> r_object_bin().
new_v1(Vclock, Siblings) ->
    VclockBin = term_to_binary(Vclock),
    VclockLen = byte_size(VclockBin),
    SibCount = length(Siblings),
    SibsBin = bin_contents(Siblings),
    <<?MAGIC:8/integer, ?V1_VERS:8/integer, VclockLen:32/integer, VclockBin/binary, SibCount:32/integer, SibsBin/binary>>.

-spec bin_content(#r_content{}) -> r_content_bin().
bin_content(#r_content{metadata=Meta, value=Val}) ->
    ValBin = term_to_binary(Val),
    ValLen = byte_size(ValBin),
    Folder = fun(Key, Value, {{Vt,Del,Lm},RestBin}) ->
                     case Key of
                         ?MD_VTAG -> {{Value, Del, Lm}, RestBin};
                         ?MD_LASTMOD -> {{Vt, Del, Value}, RestBin};
                         ?MD_DELETED when Value =:= true -> {{Vt, <<1>>, Lm}, RestBin};
                         ?MD_DELETED -> {{Vt, <<0>>, Lm}, RestBin};
                         _Other ->
                             ValueBin = term_to_binary(Value),
                             ValueLen = byte_size(ValueBin),
                             KeyBin = term_to_binary(Key),
                             KeyLen = byte_size(KeyBin),
                             Binary = <<KeyLen:32/integer, KeyBin/binary, ValueLen:32/integer, ValueBin/binary>>,
                             <<RestBin, Binary>>
                     end
             end,
    {{VTag, Deleted, LastMod}, RestBin} = dict:fold(Folder, {{undefined, <<0>>, undefined}, <<>>}, Meta),
    LastModLen = byte_size(LastMod),
    MetaBin = <<LastMod:LastModLen, VTag:128, Deleted:1/binary-unit:8, RestBin/binary>>,
    MetaLen = byte_size(MetaBin),
    <<ValLen:32/integer, ValBin:ValLen/binary, MetaLen:32/integer, MetaBin:MetaLen/binary>>.
    
bin_contents(Contents) ->
    F = fun(Content, Acc) ->
                <<Acc, (bin_content(Content))>>
        end,
    lists:foldl(F, <<>>, Contents).

%% @doc Constructor for new riak objects.
-spec new(Bucket::bucket(), Key::key(), Value::value()) -> riak_object().
new(B, K, V) when is_binary(B), is_binary(K) ->
    new(B, K, V, no_initial_metadata).

%% @doc Constructor for new riak objects with an initial content-type.
-spec new(Bucket::bucket(), Key::key(), Value::value(),
          string() | dict() | no_initial_metadata) -> riak_object().
new(B, K, V, C) when is_binary(B), is_binary(K), is_list(C) ->
    new(B, K, V, dict:from_list([{?MD_CTYPE, C}]));

%% @doc Constructor for new riak objects with an initial metadata dict.
%%
%% NOTE: Removed "is_tuple(MD)" guard to make Dialyzer happy.  The previous clause
%%       has a guard for string(), so this clause is OK without the guard.
new(B, K, V, MD) when is_binary(B), is_binary(K) ->
    case size(K) > ?MAX_KEY_SIZE of
        true ->
            throw({error,key_too_large});
        false ->
            case MD of
                no_initial_metadata ->
                    Contents = [#r_content{metadata=dict:new(), value=V}],
                    #r_object{bucket=B,key=K,
                              contents=Contents,vclock=vclock:fresh()};
                _ ->
                    Contents = [#r_content{metadata=MD, value=V}],
                    #r_object{bucket=B,key=K,updatemetadata=MD,
                              contents=Contents,vclock=vclock:fresh()}
            end
    end.

%% Ensure the incoming term is a riak_object.
-spec ensure_robject(any()) -> riak_object().
ensure_robject(Obj = #r_object{}) -> Obj.

-spec equal(riak_object(), riak_object()) -> true | false.
%% @doc Deep (expensive) comparison of Riak objects.
equal(Obj1,Obj2) ->
    (Obj1#r_object.bucket =:= Obj2#r_object.bucket)
        andalso (Obj1#r_object.key =:= Obj2#r_object.key)
        andalso vclock:equal(vclock(Obj1),vclock(Obj2))
        andalso equal2(Obj1,Obj2).
equal2(Obj1,Obj2) ->
    UM1 = lists:keysort(1, dict:to_list(Obj1#r_object.updatemetadata)),
    UM2 = lists:keysort(1, dict:to_list(Obj2#r_object.updatemetadata)),
    (UM1 =:= UM2)
        andalso (Obj1#r_object.updatevalue =:= Obj2#r_object.updatevalue)
        andalso begin
                    Cont1 = lists:sort(Obj1#r_object.contents),
                    Cont2 = lists:sort(Obj2#r_object.contents),
                    equal_contents(Cont1,Cont2)
                end.
equal_contents([],[]) -> true;
equal_contents(_,[]) -> false;
equal_contents([],_) -> false;
equal_contents([C1|R1],[C2|R2]) ->
    MD1 = lists:keysort(1, dict:to_list(C1#r_content.metadata)),
    MD2 = lists:keysort(1, dict:to_list(C2#r_content.metadata)),
    (MD1 =:= MD2)
        andalso (C1#r_content.value =:= C2#r_content.value)
        andalso equal_contents(R1,R2).

%% @spec reconcile([riak_object()], boolean()) -> riak_object()
%% @doc  Reconcile a list of riak objects.  If AllowMultiple is true,
%%       the riak_object returned may contain multiple values if Objects
%%       contains sibling versions (objects that could not be syntactically
%%       merged).   If AllowMultiple is false, the riak_object returned will
%%       contain the value of the most-recently-updated object, as per the
%%       X-Riak-Last-Modified header.
reconcile(Objects, AllowMultiple) ->
    RObjs = reconcile(Objects),
    AllContents = lists:flatten([O#r_object.contents || O <- RObjs]),
    Contents = case AllowMultiple of
                   false ->
                       [most_recent_content(AllContents)];
                   true ->
                       lists:usort(AllContents)
               end,
    VClock = vclock:merge([O#r_object.vclock || O <- RObjs]),
    HdObj = hd(RObjs),
    HdObj#r_object{contents=Contents,vclock=VClock,
                   updatemetadata=dict:store(clean, true, dict:new()),
                   updatevalue=undefined}.

%% @spec ancestors([riak_object()]) -> [riak_object()]
%% @doc  Given a list of riak_object()s, return the objects that are pure
%%       ancestors of other objects in the list, if any.  The changes in the
%%       objects returned by this function are guaranteed to be reflected in
%%       the other objects in Objects, and can safely be discarded from the list
%%       without losing data.
ancestors(pure_baloney_to_fool_dialyzer) ->
    [#r_object{vclock = vclock:fresh()}];
ancestors(Objects) ->
    ToRemove = [[O2 || O2 <- Objects,
                       vclock:descends(O1#r_object.vclock,O2#r_object.vclock),
                       (vclock:descends(O2#r_object.vclock,O1#r_object.vclock) == false)]
                || O1 <- Objects],
    lists:flatten(ToRemove).

%% @spec reconcile([riak_object()]) -> [riak_object()]
reconcile(Objects) ->
    All = sets:from_list(Objects),
    Del = sets:from_list(ancestors(Objects)),
    remove_duplicate_objects(sets:to_list(sets:subtract(All, Del))).

remove_duplicate_objects(Os) -> rem_dup_objs(Os,[]).
rem_dup_objs([],Acc) -> Acc;
rem_dup_objs([O|Rest],Acc) ->
    EqO = [AO || AO <- Acc, riak_object:equal(AO,O) =:= true],
    case EqO of
        [] -> rem_dup_objs(Rest,[O|Acc]);
        _ -> rem_dup_objs(Rest,Acc)
    end.

most_recent_content(AllContents) ->
    hd(lists:sort(fun compare_content_dates/2, AllContents)).

compare_content_dates(C1,C2) ->
    D1 = dict:fetch(<<"X-Riak-Last-Modified">>, C1#r_content.metadata),
    D2 = dict:fetch(<<"X-Riak-Last-Modified">>, C2#r_content.metadata),
    %% true if C1 was modifed later than C2
    Cmp1 = riak_core_util:compare_dates(D1, D2),
    %% true if C2 was modifed later than C1
    Cmp2 = riak_core_util:compare_dates(D2, D1),
    %% check for deleted objects
    Del1 = dict:is_key(<<"X-Riak-Deleted">>, C1#r_content.metadata),
    Del2 = dict:is_key(<<"X-Riak-Deleted">>, C2#r_content.metadata),

    SameDate = (Cmp1 =:= Cmp2),
    case {SameDate, Del1, Del2} of
        {false, _, _} ->
            Cmp1;
        {true, true, false} ->
            false;
        {true, false, true} ->
            true;
        _ ->
            %% Dates equal and either both present or both deleted, compare
            %% by opaque contents.
            C1 < C2
    end.

%% @spec merge(riak_object(), riak_object()) -> riak_object()
%% @doc  Merge the contents and vclocks of OldObject and NewObject.
%%       Note:  This function calls apply_updates on NewObject.
merge(OldObject, NewObject) ->
    NewObj1 = apply_updates(NewObject),
    OldObject#r_object{contents=lists:umerge(lists:usort(NewObject#r_object.contents),
                                             lists:usort(OldObject#r_object.contents)),
                       vclock=vclock:merge([OldObject#r_object.vclock,
                                            NewObj1#r_object.vclock]),
                       updatemetadata=dict:store(clean, true, dict:new()),
                       updatevalue=undefined}.

%% @spec apply_updates(riak_object()) -> riak_object()
%% @doc  Promote pending updates (made with the update_value() and
%%       update_metadata() calls) to this riak_object.
apply_updates(Object=#r_object{}) ->
    VL = case Object#r_object.updatevalue of
             undefined ->
                 [C#r_content.value || C <- Object#r_object.contents];
             _ ->
                 [Object#r_object.updatevalue]
         end,
    MD = case dict:find(clean, Object#r_object.updatemetadata) of
             {ok,_} ->
                 MDs = [C#r_content.metadata || C <- Object#r_object.contents],
                 case Object#r_object.updatevalue of
                     undefined -> MDs;
                     _ -> [hd(MDs)]
                 end;
             error ->
                 [dict:erase(clean,Object#r_object.updatemetadata) || _X <- VL]
         end,
    Contents = [#r_content{metadata=M,value=V} || {M,V} <- lists:zip(MD, VL)],
    Object#r_object{contents=Contents,
                    updatemetadata=dict:store(clean, true, dict:new()),
                    updatevalue=undefined}.

%% @spec bucket(riak_object()) -> bucket()
%% @doc Return the containing bucket for this riak_object.
bucket(#r_object{bucket=Bucket}) -> Bucket.

%% @spec key(riak_object()) -> key()
%% @doc  Return the key for this riak_object.
key(#r_object{key=Key}) -> Key.

%% @spec vclock(riak_object()) -> vclock:vclock()
%% @doc  Return the vector clock for this riak_object.
vclock(#r_object{vclock=VClock}) -> VClock.

%% @spec value_count(riak_object()) -> non_neg_integer()
%% @doc  Return the number of values (siblings) of this riak_object.
value_count(#r_object{contents=Contents}) -> length(Contents).

%% @spec get_contents(riak_object()) -> [{dict(), value()}]
%% @doc  Return the contents (a list of {metadata, value} tuples) for
%%       this riak_object.
get_contents(#r_object{contents=Contents}) ->
    [{Content#r_content.metadata, Content#r_content.value} ||
        Content <- Contents].

%% @spec get_metadata(riak_object()) -> dict()
%% @doc  Assert that this riak_object has no siblings and return its associated
%%       metadata.  This function will fail with a badmatch error if the
%%       object has siblings (value_count() > 1).
get_metadata(O=#r_object{}) ->
                                                % this blows up intentionally (badmatch) if more than one content value!
    [{Metadata,_V}] = get_contents(O),
    Metadata.

%% @spec get_metadatas(riak_object()) -> [dict()]
%% @doc  Return a list of the metadata values for this riak_object.
get_metadatas(#r_object{contents=Contents}) ->
    [Content#r_content.metadata || Content <- Contents].

%% @spec get_values(riak_object()) -> [value()]
%% @doc  Return a list of object values for this riak_object.
get_values(#r_object{contents=C}) -> [Content#r_content.value || Content <- C].

%% @spec get_value(riak_object()) -> value()
%% @doc  Assert that this riak_object has no siblings and return its associated
%%       value.  This function will fail with a badmatch error if the object
%%       has siblings (value_count() > 1).
get_value(Object=#r_object{}) ->
                                                % this blows up intentionally (badmatch) if more than one content value!
    [{_M,Value}] = get_contents(Object),
    Value.

%% @spec update_metadata(riak_object(), dict()) -> riak_object()
%% @doc  Set the updated metadata of an object to M.
update_metadata(Object=#r_object{}, M) ->
    Object#r_object{updatemetadata=dict:erase(clean, M)}.

%% @spec update_value(riak_object(), value()) -> riak_object()
%% @doc  Set the updated value of an object to V
update_value(Object=#r_object{}, V) -> Object#r_object{updatevalue=V}.

%% @spec get_update_metadata(riak_object()) -> dict()
%% @doc  Return the updated metadata of this riak_object.
get_update_metadata(#r_object{updatemetadata=UM}) -> UM.

%% @spec get_update_value(riak_object()) -> value()
%% @doc  Return the updated value of this riak_object.
get_update_value(#r_object{updatevalue=UV}) -> UV.

%% @spec set_vclock(riak_object(), vclock:vclock()) -> riak_object()
%% @doc  INTERNAL USE ONLY.  Set the vclock of riak_object O to V.
set_vclock(Object=#r_object{}, VClock) -> Object#r_object{vclock=VClock}.

%% @doc  Increment the entry for ClientId in O's vclock.
-spec increment_vclock(riak_object(), vclock:vclock_node()) -> riak_object().
increment_vclock(Object=#r_object{}, ClientId) ->
    Object#r_object{vclock=vclock:increment(ClientId, Object#r_object.vclock)}.

%% @doc  Increment the entry for ClientId in O's vclock.
-spec increment_vclock(riak_object(), vclock:vclock_node(), vclock:timestamp()) -> riak_object().
increment_vclock(Object=#r_object{}, ClientId, Timestamp) ->
    Object#r_object{vclock=vclock:increment(ClientId, Timestamp, Object#r_object.vclock)}.

%% @doc Prepare a list of index specifications
%% to pass to the backend. This function is for
%% the case where there is no existing object
%% stored for a key and therefore no existing
%% index data.
-spec index_specs(riak_object()) ->
                         [{index_op(), binary(), index_value()}].
index_specs(Obj) ->
    Indexes = index_data(Obj),
    assemble_index_specs(Indexes, add).

%% @doc Prepare a list of index specifications to pass to the
%% backend. If the object passed as the first parameter does not have
%% siblings, the function will assemble specs to replace all of its
%% indexes with the indexes specified in the object passed as the
%% second parameter. If there are siblings only the unique new
%% indexes are added.
-spec diff_index_specs(riak_object(), riak_object()) ->
                              [{index_op(), binary(), index_value()}].
diff_index_specs(Obj, OldObj) ->
    OldIndexes = index_data(OldObj),
    OldIndexSet = ordsets:from_list(OldIndexes),
    AllIndexes = index_data(Obj),
    AllIndexSet = ordsets:from_list(AllIndexes),
    NewIndexSet = ordsets:subtract(AllIndexSet, OldIndexSet),
    RemoveIndexSet =
        ordsets:subtract(OldIndexSet, AllIndexSet),
    NewIndexSpecs =
        assemble_index_specs(ordsets:subtract(NewIndexSet, OldIndexSet),
                             add),
    RemoveIndexSpecs =
        assemble_index_specs(RemoveIndexSet,
                             remove),
    NewIndexSpecs ++ RemoveIndexSpecs.

%% @doc Get a list of {Index, Value} tuples from the
%% metadata of an object.
-spec index_data(riak_object()) -> [{binary(), index_value()}].
index_data(undefined) ->
    [];
index_data(Obj) ->
    MetaDatas = get_metadatas(Obj),
    lists:flatten([dict:fetch(?MD_INDEX, MD)
                   || MD <- MetaDatas,
                      dict:is_key(?MD_INDEX, MD)]).

%% @doc Assemble a list of index specs in the
%% form of triplets of the form
%% {IndexOperation, IndexField, IndexValue}.
-spec assemble_index_specs([{binary(), binary()}], index_op()) ->
                                  [{index_op(), binary(), binary()}].
assemble_index_specs(Indexes, IndexOp) ->
    [{IndexOp, Index, Value} || {Index, Value} <- Indexes].

%% @spec set_contents(riak_object(), [{dict(), value()}]) -> riak_object()
%% @doc  INTERNAL USE ONLY.  Set the contents of riak_object to the
%%       {Metadata, Value} pairs in MVs. Normal clients should use the
%%       set_update_[value|metadata]() + apply_updates() method for changing
%%       object contents.
set_contents(Object=#r_object{}, MVs) when is_list(MVs) ->
    Object#r_object{contents=[#r_content{metadata=M,value=V} || {M, V} <- MVs]}.

%% @spec to_json(riak_object()) -> {struct, list(any())}
%% @doc Converts a riak_object into its JSON equivalent
to_json(Obj=#r_object{}) ->
    {_,Vclock} = riak_kv_wm_utils:vclock_header(Obj),
    {struct, [{<<"bucket">>, riak_object:bucket(Obj)},
              {<<"key">>, riak_object:key(Obj)},
              {<<"vclock">>, list_to_binary(Vclock)},
              {<<"values">>,
               [{struct,
                 [{<<"metadata">>, jsonify_metadata(MD)},
                  {<<"data">>, V}]}
                || {MD, V} <- riak_object:get_contents(Obj)
               ]}]}.

-spec from_json(any()) -> riak_object().
from_json({struct, Obj}) ->
    from_json(Obj);
from_json(Obj) ->
    Bucket = proplists:get_value(<<"bucket">>, Obj),
    Key = proplists:get_value(<<"key">>, Obj),
    VClock0 = proplists:get_value(<<"vclock">>, Obj),
    VClock = binary_to_term(zlib:unzip(base64:decode(VClock0))),
    [{struct, Values}] = proplists:get_value(<<"values">>, Obj),
    RObj0 = riak_object:new(Bucket, Key, <<"">>),
    RObj1 = riak_object:set_vclock(RObj0, VClock),
    riak_object:set_contents(RObj1, dejsonify_values(Values, [])).

jsonify_metadata(MD) ->
    MDJS = fun({LastMod, Now={_,_,_}}) ->
                   %% convert Now to JS-readable time string
                   {LastMod, list_to_binary(
                               httpd_util:rfc1123_date(
                                 calendar:now_to_local_time(Now)))};
              %% When the user metadata is empty, it should still be a struct
              ({?MD_USERMETA, []}) ->
                   {?MD_USERMETA, {struct, []}};
              ({<<"Links">>, Links}) ->
                   {<<"Links">>, [ [B, K, T] || {{B, K}, T} <- Links ]};
              ({Name, List=[_|_]}) ->
                   {Name, jsonify_metadata_list(List)};
              ({Name, Value}) ->
                   {Name, Value}
           end,
    {struct, lists:map(MDJS, dict:to_list(MD))}.

%% @doc convert strings to binaries, and proplists to JSON objects
jsonify_metadata_list([]) -> [];
jsonify_metadata_list(List) ->
    Classifier = fun({Key,_}, Type) when (is_binary(Key) orelse is_list(Key)),
                                         Type /= array, Type /= string ->
                         struct;
                    (C, Type) when is_integer(C), C >= 0, C =< 256,
                                   Type /= array, Type /= struct ->
                         string;
                    (_, _) ->
                         array
                 end,
    case lists:foldl(Classifier, undefined, List) of
        struct -> {struct, jsonify_proplist(List)};
        string -> list_to_binary(List);
        array -> List
    end.

%% @doc converts a proplist with potentially multiple values for the
%%    same key into a JSON object with single or multi-valued keys.
jsonify_proplist([]) -> [];
jsonify_proplist(List) ->
    dict:to_list(lists:foldl(fun({Key, Value}, Dict) ->
                                     JSONKey = if is_list(Key) -> list_to_binary(Key);
                                                  true -> Key
                                               end,
                                     JSONVal = if is_list(Value) -> jsonify_metadata_list(Value);
                                                  true -> Value
                                               end,
                                     case dict:find(JSONKey, Dict) of
                                         {ok, ListVal} when is_list(ListVal) ->
                                             dict:append(JSONKey, JSONVal, Dict);
                                         {ok, Other} ->
                                             dict:store(JSONKey, [Other,JSONVal], Dict);
                                         _ ->
                                             dict:store(JSONKey, JSONVal, Dict)
                                     end
                             end, dict:new(), List)).

dejsonify_values([], Accum) ->
    lists:reverse(Accum);
dejsonify_values([{<<"metadata">>, {struct, MD0}},
                  {<<"data">>, D}|T], Accum) ->
    Converter = fun({Key, Val}) ->
                        case Key of
                            <<"Links">> ->
                                {Key, [{{B, K}, Tag} || [B, K, Tag] <- Val]};
                            <<"X-Riak-Last-Modified">> ->
                                {Key, os:timestamp()};
                            _ ->
                                {Key, if
                                          is_binary(Val) ->
                                              binary_to_list(Val);
                                          true ->
                                              dejsonify_meta_value(Val)
                                      end}
                        end
                end,
    MD = dict:from_list([Converter(KV) || KV <- MD0]),
    dejsonify_values(T, [{MD, D}|Accum]).

%% @doc convert structs back into proplists
dejsonify_meta_value({struct, PList}) ->
    lists:foldl(fun({Key, List}, Acc) when is_list(List) ->
                        %% This reverses the {k,v},{k,v2} pattern that
                        %% is possible in multi-valued indexes.
                        [{Key, dejsonify_meta_value(L)} || L <- List] ++ Acc;
                    ({Key, V}, Acc) ->
                        [{Key, dejsonify_meta_value(V)}|Acc]
                end, [], PList);
dejsonify_meta_value(Value) -> Value.
                               

is_updated(_Object=#r_object{updatemetadata=M,updatevalue=V}) ->
    case dict:find(clean, M) of
        error -> true;
        {ok,_} ->
            case V of
                undefined -> false;
                _ -> true
            end
    end.


syntactic_merge(CurrentObject, NewObject) ->
    %% Paranoia in case objects were incorrectly stored
    %% with update information.  Vclock is not updated
    %% but since no data is lost the objects will be
    %% fixed if rewritten.
    UpdatedNew = case is_updated(NewObject) of
                     true  -> apply_updates(NewObject);
                     false -> NewObject
                 end,
    UpdatedCurr = case is_updated(CurrentObject) of
                      true  -> apply_updates(CurrentObject);
                      false -> CurrentObject
                  end,
    
    case ancestors([UpdatedCurr, UpdatedNew]) of
        [] -> merge(UpdatedCurr, UpdatedNew);
        [Ancestor] ->
            case equal(Ancestor, UpdatedCurr) of
                true  -> UpdatedNew;
                false -> UpdatedCurr
            end
    end.

-ifdef(TEST).

robj_to_bin_test() ->
    O = object_test(),
    B = riak_object:robj_to_binary(O),
    ?assertEqual(B, E).

object_test() ->
    B = <<"buckets_are_binaries">>,
    K = <<"keys are binaries">>,
    V = <<"values are anything">>,
    O = riak_object:new(B,K,V),
    B = riak_object:bucket(O),
    K = riak_object:key(O),
    V = riak_object:get_value(O),
    1 = riak_object:value_count(O),
    1 = length(riak_object:get_values(O)),
    1 = length(riak_object:get_metadatas(O)),
    O.

update_test() ->
    O = object_test(),
    V2 = <<"testvalue2">>,
    O1 = riak_object:update_value(O, V2),
    O2 = riak_object:apply_updates(O1),
    V2 = riak_object:get_value(O2),
    {O,O2}.

ancestor_test() ->
    {O,O2} = update_test(),
    O3 = riak_object:increment_vclock(O2,self()),
    [O] = riak_object:ancestors([O,O3]),
    {O,O3}.

reconcile_test() ->
    {O,O3} = ancestor_test(),
    O3 = riak_object:reconcile([O,O3],true),
    O3 = riak_object:reconcile([O,O3],false),
    {O,O3}.

merge1_test() ->
    {O,O3} = reconcile_test(),
    O3 = riak_object:syntactic_merge(O,O3),
    {O,O3}.

merge2_test() ->
    B = <<"buckets_are_binaries">>,
    K = <<"keys are binaries">>,
    V = <<"testvalue2">>,
    O1 = riak_object:increment_vclock(object_test(), node1),
    O2 = riak_object:increment_vclock(riak_object:new(B,K,V), node2),
    O3 = riak_object:syntactic_merge(O1, O2),
    [node1, node2] = [N || {N,_} <- riak_object:vclock(O3)],
    2 = riak_object:value_count(O3).

merge3_test() ->
    O0 = riak_object:new(<<"test">>, <<"test">>, hi),
    O1 = riak_object:increment_vclock(O0, x),
    ?assertEqual(O1, riak_object:syntactic_merge(O1, O1)).

merge4_test() ->
    O0 = riak_object:new(<<"test">>, <<"test">>, hi),
    O1 = riak_object:increment_vclock(
           riak_object:update_value(O0, bye), x),
    OM = riak_object:syntactic_merge(O0, O1),
    ?assertNot(O0 =:= OM),
    ?assertNot(O1 =:= OM), %% vclock should have updated
    ?assertEqual(bye, riak_object:get_value(OM)),
    OMp = riak_object:syntactic_merge(O1, O0),
    ?assertEqual(OM, OMp), %% merge should be symmetric here
    {O0, O1}.

merge5_test() ->
    B = <<"buckets_are_binaries">>,
    K = <<"keys are binaries">>,
    V = <<"testvalue2">>,
    O1 = riak_object:increment_vclock(object_test(), node1),
    O2 = riak_object:increment_vclock(riak_object:new(B,K,V), node2),
    ?assertEqual(riak_object:syntactic_merge(O1, O2),
                 riak_object:syntactic_merge(O2, O1)).

equality1_test() ->
    MD0 = dict:new(),
    MD = dict:store("X-Riak-Test", "value", MD0),
    O1 = riak_object:new(<<"test">>, <<"a">>, "value"),
    O2 = riak_object:new(<<"test">>, <<"a">>, "value"),
    O3 = riak_object:increment_vclock(O1, self()),
    O4 = riak_object:increment_vclock(O2, self()),
    O5 = riak_object:update_metadata(O3, MD),
    O6 = riak_object:update_metadata(O4, MD),
    true = riak_object:equal(O5, O6).

inequality_value_test() ->
    O1 = riak_object:new(<<"test">>, <<"a">>, "value"),
    O2 = riak_object:new(<<"test">>, <<"a">>, "value1"),
    false = riak_object:equal(O1, O2).

inequality_multivalue_test() ->
    O1 = riak_object:new(<<"test">>, <<"a">>, "value"),
    [C] = riak_object:get_contents(O1),
    O1p = riak_object:set_contents(O1, [C,C]),
    false = riak_object:equal(O1, O1p),
    false = riak_object:equal(O1p, O1).

inequality_metadata_test() ->
    O1 = riak_object:new(<<"test">>, <<"a">>, "value"),
    O2 = riak_object:new(<<"test">>, <<"a">>, "value"),
    O1p = riak_object:apply_updates(
            riak_object:update_metadata(
              O1, dict:store(<<"X-Riak-Test">>, "value",
                             riak_object:get_metadata(O1)))),
    false = riak_object:equal(O1p, O2).

inequality_key_test() ->
    O1 = riak_object:new(<<"test">>, <<"a">>, "value"),
    O2 = riak_object:new(<<"test">>, <<"b">>, "value"),
    false = riak_object:equal(O1, O2).

inequality_vclock_test() ->
    O1 = riak_object:new(<<"test">>, <<"a">>, "value"),
    false = riak_object:equal(O1, riak_object:increment_vclock(O1, foo)).

inequality_bucket_test() ->
    O1 = riak_object:new(<<"test1">>, <<"a">>, "value"),
    O2 = riak_object:new(<<"test">>, <<"a">>, "value"),
    false = riak_object:equal(O1, O2).

inequality_updatecontents_test() ->
    MD1 = dict:new(),
    MD2 = dict:store("X-Riak-Test", "value", MD1),
    MD3 = dict:store("X-Riak-Test", "value1", MD1),
    O1 = riak_object:new(<<"test">>, <<"a">>, "value"),
    O2 = riak_object:new(<<"test">>, <<"a">>, "value"),
    O3 = riak_object:update_metadata(O1, MD2),
    false = riak_object:equal(O3, riak_object:update_metadata(O2, MD3)),
    O5 = riak_object:update_value(O1, "value1"),
    false = riak_object:equal(O5, riak_object:update_value(O2, "value2")).

largekey_test() ->
    TooLargeKey = <<0:(65537*8)>>,
    try
        riak_object:new(<<"a">>, TooLargeKey, <<>>)
    catch throw:{error, key_too_large} ->
            ok
    end.

date_reconcile_test() ->
    {O,O3} = reconcile_test(),
    D = calendar:datetime_to_gregorian_seconds(
          httpd_util:convert_request_date(
            httpd_util:rfc1123_date())),
    O2 = apply_updates(
           riak_object:update_metadata(
             increment_vclock(O, date),
             dict:store(
               <<"X-Riak-Last-Modified">>,
               httpd_util:rfc1123_date(
                 calendar:gregorian_seconds_to_datetime(D)),
               get_metadata(O)))),
    O4 = apply_updates(
           riak_object:update_metadata(
             O3,
             dict:store(
               <<"X-Riak-Last-Modified">>,
               httpd_util:rfc1123_date(
                 calendar:gregorian_seconds_to_datetime(D+1)),
               get_metadata(O3)))),
    O5 = riak_object:reconcile([O2,O4], false),
    false = riak_object:equal(O2, O5),
    false = riak_object:equal(O4, O5).

get_update_value_test() ->
    O = riak_object:new(<<"test">>, <<"test">>, old_val),
    NewVal = new_val,
    ?assertEqual(NewVal,
                 riak_object:get_update_value(
                   riak_object:update_value(O, NewVal))).

get_update_metadata_test() ->
    O = riak_object:new(<<"test">>, <<"test">>, val),
    OldMD = riak_object:get_metadata(O),
    NewMD = dict:store(<<"X-Riak-Test">>, "testval", OldMD),
    ?assertNot(NewMD =:= OldMD),
    ?assertEqual(NewMD,
                 riak_object:get_update_metadata(
                   riak_object:update_metadata(O, NewMD))).

is_updated_test() ->
    O = riak_object:new(<<"test">>, <<"test">>, test),
    ?assertNot(is_updated(O)),
    OMu = riak_object:update_metadata(
            O, dict:store(<<"X-Test-Update">>, "testupdate",
                          riak_object:get_metadata(O))),
    ?assert(is_updated(OMu)),
    OVu = riak_object:update_value(O, testupdate),
    ?assert(is_updated(OVu)).

remove_duplicates_test() ->
    O0 = riak_object:new(<<"test">>, <<"test">>, zero),
    O1 = riak_object:new(<<"test">>, <<"test">>, one),
    ND = remove_duplicate_objects([O0, O0, O1, O1, O0, O1]),
    ?assertEqual(2, length(ND)),
    ?assert(lists:member(O0, ND)),
    ?assert(lists:member(O1, ND)).

new_with_ctype_test() ->
    O = riak_object:new(<<"b">>, <<"k">>, <<"{\"a\":1}">>, "application/json"),
    ?assertEqual("application/json", dict:fetch(?MD_CTYPE, riak_object:get_metadata(O))).

new_with_md_test() ->
    O = riak_object:new(<<"b">>, <<"k">>, <<"abc">>, dict:from_list([{?MD_CHARSET,"utf8"}])),
    ?assertEqual("utf8", dict:fetch(?MD_CHARSET, riak_object:get_metadata(O))).

jsonify_multivalued_indexes_test() ->
    Indexes = [{<<"test_bin">>, <<"one">>},
               {<<"test_bin">>, <<"two">>},
               {<<"test2_int">>, 4}],
    ?assertEqual({struct, [{<<"test2_int">>,4},{<<"test_bin">>,[<<"one">>,<<"two">>]}]},
                 jsonify_metadata_list(Indexes)).

jsonify_round_trip_test() ->
    Links = [{{<<"b">>,<<"k2">>},<<"tag">>},
             {{<<"b2">>,<<"k2">>},<<"tag2">>}],
    Indexes = [{<<"test_bin">>, <<"one">>},
               {<<"test_bin">>, <<"two">>},
               {<<"test2_int">>, 4}],
    Meta = [{<<"foo">>, <<"bar">>}, {<<"baz">>, <<"quux">>}],
    MD = dict:from_list([{?MD_USERMETA, Meta},
                         {?MD_CTYPE, "application/json"},
                         {?MD_INDEX, Indexes},
                         {?MD_LINKS, Links}]),
    O = riak_object:new(<<"b">>, <<"k">>, <<"{\"a\":1}">>, MD),
    O2 = from_json(to_json(O)),
    ?assertEqual(bucket(O), bucket(O2)),
    ?assertEqual(key(O), key(O2)),
    ?assert(vclock:equal(vclock(O), vclock(O2))),
    ?assertEqual(lists:sort(Meta), lists:sort(dict:fetch(?MD_USERMETA, get_metadata(O2)))),
    ?assertEqual(Links, dict:fetch(?MD_LINKS, get_metadata(O2))),
    ?assertEqual(lists:sort(Indexes), lists:sort(index_data(O2))),
    ?assertEqual(get_contents(O), get_contents(O2)).

check_most_recent({V1, T1, D1}, {V2, T2, D2}) ->
    MD1 = dict:store(<<"X-Riak-Last-Modified">>, T1, D1),
    MD2 = dict:store(<<"X-Riak-Last-Modified">>, T2, D2),

    O1 = riak_object:new(<<"test">>, <<"a">>, V1, MD1),
    O2 = riak_object:new(<<"test">>, <<"a">>, V2, MD2),

    C1 = hd(O1#r_object.contents),
    C2 = hd(O2#r_object.contents),

    C3 = most_recent_content([C1, C2]),
    C4 = most_recent_content([C2, C1]),

    ?assertEqual(C3, C4),

    C3#r_content.value.
    

determinstic_most_recent_test() ->
    D = calendar:datetime_to_gregorian_seconds(
          httpd_util:convert_request_date(
            httpd_util:rfc1123_date())),

    TNow = httpd_util:rfc1123_date(
             calendar:gregorian_seconds_to_datetime(D)),
    TPast = httpd_util:rfc1123_date(
              calendar:gregorian_seconds_to_datetime(D-1)),

    Available = dict:new(),
    Deleted = dict:store(<<"X-Riak-Deleted">>, true, Available),

    %% Test all cases with equal timestamps
    ?assertEqual(<<"a">>, check_most_recent({<<"a">>, TNow, Available},
                                            {<<"b">>, TNow, Available})),

    ?assertEqual(<<"b">>, check_most_recent({<<"a">>, TNow, Deleted},
                                            {<<"b">>, TNow, Available})),

    ?assertEqual(<<"a">>, check_most_recent({<<"a">>, TNow, Available},
                                            {<<"b">>, TNow, Deleted})),

    ?assertEqual(<<"a">>, check_most_recent({<<"a">>, TNow, Deleted},
                                            {<<"b">>, TNow, Deleted})),

    %% Test all cases with different timestamp
    ?assertEqual(<<"b">>, check_most_recent({<<"a">>, TPast, Available},
                                            {<<"b">>, TNow, Available})),

    ?assertEqual(<<"b">>, check_most_recent({<<"a">>, TPast, Deleted},
                                            {<<"b">>, TNow, Available})),

    ?assertEqual(<<"b">>, check_most_recent({<<"a">>, TPast, Available},
                                            {<<"b">>, TNow, Deleted})),

    ?assertEqual(<<"b">>, check_most_recent({<<"a">>, TPast, Deleted},
                                            {<<"b">>, TNow, Deleted})).

-endif.<|MERGE_RESOLUTION|>--- conflicted
+++ resolved
@@ -57,7 +57,6 @@
 
 -define(MAX_KEY_SIZE, 65536).
 
-<<<<<<< HEAD
 %% Riak Objects in binary format (on disk)
 
 %% -type binobj_header()     :: <<53:8, Version:8, VClockLen:32, VClockBin/binary, 
@@ -70,8 +69,6 @@
 %%                                [binobj_meta()]>>.
 %% -type binobj()            :: <<binobj_header(), [binobj_value()]>>.
 
-=======
->>>>>>> 76a3e4d5
 -type r_object_bin() :: binary().
 -type r_content_bin() :: binary().
 %% -type rfc1123_date() :: string(). % LastMod Date
