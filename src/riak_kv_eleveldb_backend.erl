%% -------------------------------------------------------------------
%%
%% riak_kv_eleveldb_backend: Backend Driver for LevelDB
%%
%% Copyright (c) 2007-2011 Basho Technologies, Inc.  All Rights Reserved.
%%
%% This file is provided to you under the Apache License,
%% Version 2.0 (the "License"); you may not use this file
%% except in compliance with the License.  You may obtain
%% a copy of the License at
%%
%%   http://www.apache.org/licenses/LICENSE-2.0
%%
%% Unless required by applicable law or agreed to in writing,
%% software distributed under the License is distributed on an
%% "AS IS" BASIS, WITHOUT WARRANTIES OR CONDITIONS OF ANY
%% KIND, either express or implied.  See the License for the
%% specific language governing permissions and limitations
%% under the License.
%%
%% -------------------------------------------------------------------

-module(riak_kv_eleveldb_backend).
-behavior(riak_kv_backend).

%% KV Backend API
-export([api_version/0,
         start/2,
         stop/1,
         get/3,
         put/5,
         delete/4,
         drop/1,
         fold_buckets/4,
         fold_keys/4,
         fold_objects/4,
         is_empty/1,
         status/1,
         callback/3]).

-compile({inline, [
                   to_object_key/2, from_object_key/1,
                   to_index_key/4, from_index_key/1
                  ]}).

-ifdef(TEST).
-include_lib("eunit/include/eunit.hrl").
-endif.

-define(API_VERSION, 1).
-define(CAPABILITIES, [async_fold, indexes]).

-record(state, {ref :: reference(),
                data_root :: string(),
                config :: config(),
                read_opts = [],
                write_opts = [],
                fold_opts = [{fill_cache, false}]
               }).


-type state() :: #state{}.
-type config() :: [{atom(), term()}].

%% ===================================================================
%% Public API
%% ===================================================================

%% @doc Return the major version of the
%% current API and a capabilities list.
-spec api_version() -> {integer(), [atom()]}.
api_version() ->
    {?API_VERSION, ?CAPABILITIES}.

%% @doc Start the eleveldb backend
-spec start(integer(), config()) -> {ok, state()} | {error, term()}.
start(Partition, Config) ->
    %% Initialize random seed
    random:seed(now()),

    %% Get the data root directory
    DataDir = filename:join(app_helper:get_prop_or_env(data_root, Config, eleveldb),
                            integer_to_list(Partition)),
<<<<<<< HEAD
    filelib:ensure_dir(filename:join(DataDir, "dummy")),

    %% Use a variable write buffer size in order to reduce the number
    %% of vnodes that try to kick off compaction at the same time
    %% under heavy uniform load...
    WriteBufferMin = app_helper:get_prop_or_env(write_buffer_size_min, Config, eleveldb, 3 * 1024 * 1024),
    WriteBufferMax = app_helper:get_prop_or_env(write_buffer_size_max, Config, eleveldb, 6 * 1024 * 1024),
    random:seed(now()),
    WriteBufferSize = WriteBufferMin + random:uniform(1 + WriteBufferMax - WriteBufferMin),

    %% Assemble options...
    Options = [
               {create_if_missing, true},
               {write_buffer_size, WriteBufferSize}
              ],

    case eleveldb:open(DataDir, Options) of
=======
    case open_db(DataDir, Config) of
>>>>>>> 19859d9f
        {ok, Ref} ->
            {ok, #state { ref = Ref,
                          data_root = DataDir,
                          read_opts = config_value(read_options, Config, []),
                          write_opts = config_value(write_options, Config, []),
                          fold_opts = config_value(fold_options, Config, [{fill_cache, false}]),
                          config = Config }};
        {error, Reason} ->
            {error, Reason}
    end.

%% @doc Stop the eleveldb backend
-spec stop(state()) -> ok.
stop(_State) ->
    %% No-op; GC handles cleanup
    ok.

%% @doc Retrieve an object from the eleveldb backend
-spec get(riak_object:bucket(), riak_object:key(), state()) ->
                 {ok, any(), state()} |
                 {ok, not_found, state()} |
                 {error, term(), state()}.
get(Bucket, Key, #state{read_opts=ReadOpts,
                        ref=Ref}=State) ->
    StorageKey = to_object_key(Bucket, Key),
    case eleveldb:get(Ref, StorageKey, ReadOpts) of
        {ok, Value} ->
            {ok, Value, State};
        not_found  ->
            {error, not_found, State};
        {error, Reason} ->
            {error, Reason, State}
    end.

%% @doc Insert an object into the eleveldb backend.
-type index_spec() :: {add, Index, SecondaryKey} | {remove, Index, SecondaryKey}.
-spec put(riak_object:bucket(), riak_object:key(), [index_spec()], binary(), state()) ->
                 {ok, state()} |
                 {error, term(), state()}.
put(Bucket, PrimaryKey, IndexSpecs, Val, #state{ref=Ref,
                                                write_opts=WriteOpts}=State) ->
    %% Create the KV update...
    StorageKey = to_object_key(Bucket, PrimaryKey),
    Updates1 = [{put, StorageKey, Val}],

    %% Convert IndexSpecs to index updates...
    F = fun({add, Field, Value}) ->
                {put, to_index_key(Bucket, PrimaryKey, Field, Value), <<>>};
           ({remove, Field, Value}) ->
                {delete, to_index_key(Bucket, PrimaryKey, Field, Value)}
        end,
    Updates2 = [F(X) || X <- IndexSpecs],

    %% Perform the write...
    case eleveldb:write(Ref, Updates1 ++ Updates2, WriteOpts) of
        ok ->
            {ok, State};
        {error, Reason} ->
            {error, Reason, State}
    end.


%% @doc Delete an object from the eleveldb backend
-spec delete(riak_object:bucket(), riak_object:key(), [index_spec()], state()) ->
                    {ok, state()} |
                    {error, term(), state()}.
delete(Bucket, PrimaryKey, IndexSpecs, #state{ref=Ref,
                                              write_opts=WriteOpts}=State) ->

    %% Create the KV delete...
    StorageKey = to_object_key(Bucket, PrimaryKey),
    Updates1 = [{delete, StorageKey}],

    %% Convert IndexSpecs to index deletes...
    F = fun({remove, Field, Value}) ->
                {delete, to_index_key(Bucket, PrimaryKey, Field, Value)}
        end,
    Updates2 = [F(X) || X <- IndexSpecs],

    case eleveldb:write(Ref, Updates1 ++ Updates2, WriteOpts) of
        ok ->
            {ok, State};
        {error, Reason} ->
            {error, Reason, State}
    end.

%% @doc Fold over all the buckets
-spec fold_buckets(riak_kv_backend:fold_buckets_fun(),
                   any(),
                   [],
                   state()) -> {ok, any()} | {async, fun()}.
fold_buckets(FoldBucketsFun, Acc, Opts, #state{fold_opts=FoldOpts,
                                               ref=Ref}) ->
    FoldFun = fold_buckets_fun(FoldBucketsFun),
    FirstKey = to_first_key(undefined),
    FoldOpts1 = [{first_key, FirstKey} | FoldOpts],
    BucketFolder =
        fun() ->
                try
                    {FoldResult, _} =
                        eleveldb:fold_keys(Ref, FoldFun, {Acc, []}, FoldOpts1),
                    FoldResult
                catch
                    {break, AccFinal} ->
                        AccFinal
                end
        end,
    case lists:member(async_fold, Opts) of
        true ->
            {async, BucketFolder};
        false ->
            {ok, BucketFolder()}
    end.

%% @doc Fold over all the keys for one or all buckets.
-spec fold_keys(riak_kv_backend:fold_keys_fun(),
                any(),
                [{atom(), term()}],
                state()) -> {ok, term()} | {async, fun()}.
fold_keys(FoldKeysFun, Acc, Opts, #state{fold_opts=FoldOpts,
                                         ref=Ref}) ->
    %% Figure out how we should limit the fold: by bucket, by
    %% secondary index, or neither (fold across everything.)
    Bucket = lists:keyfind(bucket, 1, Opts),
    Index = lists:keyfind(index, 1, Opts),
    Limiter =
        if Bucket /= false -> Bucket;
           Index /= false  -> Index;
           true            -> undefined
        end,

    %% Set up the fold...
    FirstKey = to_first_key(Limiter),
    FoldFun = fold_keys_fun(FoldKeysFun, Limiter),
    FoldOpts1 = [{first_key, FirstKey} | FoldOpts],
    KeyFolder =
        fun() ->
                %% Do the fold. ELevelDB uses throw/1 to break out of a fold...
                try
                    eleveldb:fold_keys(Ref, FoldFun, Acc, FoldOpts1)
                catch
                    {break, AccFinal} ->
                        AccFinal
                end
        end,
    case lists:member(async_fold, Opts) of
        true ->
            {async, KeyFolder};
        false ->
            {ok, KeyFolder()}
    end.

%% @doc Fold over all the objects for one or all buckets.
-spec fold_objects(riak_kv_backend:fold_objects_fun(),
                   any(),
                   [{atom(), term()}],
                   state()) -> {ok, any()} | {async, fun()}.
fold_objects(FoldObjectsFun, Acc, Opts, #state{fold_opts=FoldOpts,
                                               ref=Ref}) ->
    Bucket =  proplists:get_value(bucket, Opts),
    FoldOpts1 = fold_opts(Bucket, FoldOpts),
    FoldFun = fold_objects_fun(FoldObjectsFun, Bucket),
    ObjectFolder =
        fun() ->
                try
                    eleveldb:fold(Ref, FoldFun, Acc, FoldOpts1)
                catch
                    {break, AccFinal} ->
                        AccFinal
                end
        end,
    case lists:member(async_fold, Opts) of
        true ->
            {async, ObjectFolder};
        false ->
            {ok, ObjectFolder()}
    end.

%% @doc Delete all objects from this eleveldb backend
%% and return a fresh reference.
-spec drop(state()) -> {ok, state()} | {error, term(), state()}.
drop(#state{data_root=DataRoot}=State) ->
    case eleveldb:destroy(DataRoot, []) of
        ok ->
            case open_db(DataRoot, State#state.config) of
                {ok, Ref} ->
                    {ok, State#state { ref = Ref }};
                {error, Reason} ->
                    {error, Reason, State}
            end;
        {error, Reason} ->
            {error, Reason, State}
    end.

%% @doc Returns true if this eleveldb backend contains any
%% non-tombstone values; otherwise returns false.
-spec is_empty(state()) -> boolean() | {error, term()}.
is_empty(#state{ref=Ref}) ->
    eleveldb:is_empty(Ref).

%% @doc Get the status information for this eleveldb backend
-spec status(state()) -> [{atom(), term()}].
status(State) ->
    {ok, Stats} = eleveldb:status(State#state.ref, <<"leveldb.stats">>),
    [{stats, Stats}].

%% @doc Register an asynchronous callback
-spec callback(reference(), any(), state()) -> {ok, state()}.
callback(_Ref, _Msg, State) ->
    {ok, State}.

%% ===================================================================
%% Internal functions
%% ===================================================================

%% @private
<<<<<<< HEAD
=======
open_db(DataRoot, Config) ->
    %% Get the data root directory
    filelib:ensure_dir(filename:join(DataRoot, "dummy")),

    %% Use a variable write buffer size in order to reduce the number
    %% of vnodes that try to kick off compaction at the same time
    %% under heavy uniform load...
    WriteBufferMin = config_value(write_buffer_size_min, Config, 3 * 1024 * 1024),
    WriteBufferMax = config_value(write_buffer_size_max, Config, 6 * 1024 * 1024),
    WriteBufferSize = WriteBufferMin + random:uniform(1 + WriteBufferMax - WriteBufferMin),

    %% Assemble options...
    Options = [
               {create_if_missing, true},
               {write_buffer_size, WriteBufferSize},
               {max_open_files, config_value(max_open_files, Config)},
               {cache_size, config_value(cache_size, Config)},
               {paranoid_checks, config_value(paranoid_checks, Config)}
              ],

    lager:debug("Opening LevelDB in ~s with options: ~p\n", [DataRoot, Options]),
    eleveldb:open(DataRoot, Options).


%% @private
config_value(Key, Config) ->
    config_value(Key, Config, undefined).

%% @private
config_value(Key, Config, Default) ->
    case proplists:get_value(Key, Config) of
        undefined ->
            app_helper:get_env(eleveldb, Key, Default);
        Value ->
            Value
    end.

%% @private
>>>>>>> 19859d9f
%% Return a function to fold over the buckets on this backend
fold_buckets_fun(FoldBucketsFun) ->
    fun(BK, {Acc, LastBucket}) ->
            case from_object_key(BK) of
                {LastBucket, _} ->
                    {Acc, LastBucket};
                {Bucket, _} ->
                    {FoldBucketsFun(Bucket, Acc), Bucket};
                _ ->
                    throw({break, Acc})
            end
    end.


%% @private
%% Return a function to fold over keys on this backend
fold_keys_fun(FoldKeysFun, undefined) ->
    %% Fold across everything...
    fun(StorageKey, Acc) ->
            case from_object_key(StorageKey) of
                {Bucket, Key} ->
                    FoldKeysFun(Bucket, Key, Acc);
                _ ->
                    throw({break, Acc})
            end
    end;
fold_keys_fun(FoldKeysFun, {bucket, FilterBucket}) ->
    %% Fold across a specific bucket...
    fun(StorageKey, Acc) ->
            case from_object_key(StorageKey) of
                {Bucket, Key} when Bucket == FilterBucket ->
                    FoldKeysFun(Bucket, Key, Acc);
                _ ->
                    throw({break, Acc})
            end
    end;
fold_keys_fun(FoldKeysFun, {index, FilterBucket, {eq, <<"$bucket">>, _}}) ->
    %% 2I exact match query on special $bucket field...
    fold_keys_fun(FoldKeysFun, {bucket, FilterBucket});
fold_keys_fun(FoldKeysFun, {index, FilterBucket, {eq, FilterField, FilterTerm}}) ->
    %% Rewrite 2I exact match query as a range...
    NewQuery = {range, FilterField, FilterTerm, FilterTerm},
    fold_keys_fun(FoldKeysFun, {index, FilterBucket, NewQuery});
fold_keys_fun(FoldKeysFun, {index, FilterBucket, {range, <<"$key">>, StartKey, EndKey}}) ->
    %% 2I range query on special $key field...
    fun(StorageKey, Acc) ->
            case from_object_key(StorageKey) of
                {Bucket, Key} when FilterBucket == Bucket,
                                   StartKey =< Key,
                                   EndKey >= Key ->
                    FoldKeysFun(Bucket, Key, Acc);
                _ ->
                    throw({break, Acc})
            end
    end;
fold_keys_fun(FoldKeysFun, {index, FilterBucket, {range, FilterField, StartTerm, EndTerm}}) ->
    %% 2I range query...
    fun(StorageKey, Acc) ->
            case from_index_key(StorageKey) of
                {Bucket, Key, Field, Term} when FilterBucket == Bucket,
                                                FilterField == Field,
                                                StartTerm =< Term,
                                                EndTerm >= Term ->
                    FoldKeysFun(Bucket, Key, Acc);
                _ ->
                    throw({break, Acc})
            end
    end;
fold_keys_fun(_FoldKeysFun, Other) ->
    throw({unknown_limiter, Other}).

%% @private
%% Return a function to fold over the objects on this backend
fold_objects_fun(FoldObjectsFun, FilterBucket) ->
    %% 2I does not support fold objects at this time, so this is much
    %% simpler than fold_keys_fun.
    fun({StorageKey, Value}, Acc) ->
            case from_object_key(StorageKey) of
                {Bucket, Key} when FilterBucket == undefined;
                                   Bucket == FilterBucket ->
                    FoldObjectsFun(Bucket, Key, Value, Acc);
                _ ->
                    throw({break, Acc})
            end
    end.

%% @private
%% Augment the fold options list if a
%% bucket is defined.
fold_opts(undefined, FoldOpts) ->
    FoldOpts;
fold_opts(Bucket, FoldOpts) ->
    BKey = sext:encode({Bucket, <<>>}),
    [{first_key, BKey} | FoldOpts].


%% @private Given a scope limiter, use sext to encode an expression
%% that represents the starting key for the scope. For example, since
%% we store objects under {o, Bucket, Key}, the first key for the
%% bucket "foo" would be `sext:encode({o, <<"foo">>, <<>>}).`
to_first_key(undefined) ->
    %% Start at the first object in LevelDB...
    to_object_key(<<>>, <<>>);
to_first_key({bucket, Bucket}) ->
    %% Start at the first object for a given bucket...
    to_object_key(Bucket, <<>>);
to_first_key({index, Bucket, {eq, <<"$bucket">>, _Term}}) ->
    %% 2I exact match query on special $bucket field...
    to_first_key({bucket, Bucket});
to_first_key({index, Bucket, {eq, Field, Term}}) ->
    %% Rewrite 2I exact match query as a range...
    to_first_key({index, Bucket, {range, Field, Term, Term}});
to_first_key({index, Bucket, {range, <<"$key">>, StartTerm, _EndTerm}}) ->
    %% 2I range query on special $key field...
    to_object_key(Bucket, StartTerm);
to_first_key({index, Bucket, {range, Field, StartTerm, _EndTerm}}) ->
    %% 2I range query...
    to_index_key(Bucket, <<>>, Field, StartTerm);
to_first_key(Other) ->
    erlang:throw({unknown_limiter, Other}).


to_object_key(Bucket, Key) ->
    sext:encode({o, Bucket, Key}).

from_object_key(LKey) ->
    case sext:decode(LKey) of
        {o, Bucket, Key} ->
            {Bucket, Key};
        _ ->
            undefined
    end.

to_index_key(Bucket, Key, Field, Term) ->
    sext:encode({i, Bucket, Field, Term, Key}).

from_index_key(LKey) ->
    case sext:decode(LKey) of
        {i, Bucket, Field, Term, Key} ->
            {Bucket, Key, Field, Term};
        _ ->
            undefined
    end.

%% ===================================================================
%% EUnit tests
%% ===================================================================
-ifdef(TEST).

simple_test_() ->
    ?assertCmd("rm -rf test/eleveldb-backend"),
    application:set_env(eleveldb, data_root, "test/eleveldb-backend"),
    riak_kv_backend:standard_test(?MODULE, []).

custom_config_test_() ->
    ?assertCmd("rm -rf test/eleveldb-backend"),
    application:set_env(eleveldb, data_root, ""),
    riak_kv_backend:standard_test(?MODULE, [{data_root, "test/eleveldb-backend"}]).

-ifdef(EQC).

eqc_test_() ->
    {spawn,
     [{inorder,
       [{setup,
         fun setup/0,
         fun cleanup/1,
         [
          {timeout, 60000,
           [?_assertEqual(true,
                          backend_eqc:test(?MODULE, false,
                                           [{data_root,
                                             "test/eleveldb-backend"},
                                            {async_folds, false}])),
            ?_assertEqual(true,
                          backend_eqc:test(?MODULE, false,
                                           [{data_root,
                                             "test/eleveldb-backend"}]))]}
         ]}]}]}.

setup() ->
    application:load(sasl),
    application:set_env(sasl, sasl_error_logger, {file, "riak_kv_eleveldb_backend_eqc_sasl.log"}),
    error_logger:tty(false),
    error_logger:logfile({open, "riak_kv_eleveldb_backend_eqc.log"}),

    ok.

cleanup(_) ->
    ?_assertCmd("rm -rf test/eleveldb-backend").

-endif. % EQC

-endif.<|MERGE_RESOLUTION|>--- conflicted
+++ resolved
@@ -81,27 +81,7 @@
     %% Get the data root directory
     DataDir = filename:join(app_helper:get_prop_or_env(data_root, Config, eleveldb),
                             integer_to_list(Partition)),
-<<<<<<< HEAD
-    filelib:ensure_dir(filename:join(DataDir, "dummy")),
-
-    %% Use a variable write buffer size in order to reduce the number
-    %% of vnodes that try to kick off compaction at the same time
-    %% under heavy uniform load...
-    WriteBufferMin = app_helper:get_prop_or_env(write_buffer_size_min, Config, eleveldb, 3 * 1024 * 1024),
-    WriteBufferMax = app_helper:get_prop_or_env(write_buffer_size_max, Config, eleveldb, 6 * 1024 * 1024),
-    random:seed(now()),
-    WriteBufferSize = WriteBufferMin + random:uniform(1 + WriteBufferMax - WriteBufferMin),
-
-    %% Assemble options...
-    Options = [
-               {create_if_missing, true},
-               {write_buffer_size, WriteBufferSize}
-              ],
-
-    case eleveldb:open(DataDir, Options) of
-=======
     case open_db(DataDir, Config) of
->>>>>>> 19859d9f
         {ok, Ref} ->
             {ok, #state { ref = Ref,
                           data_root = DataDir,
@@ -318,8 +298,6 @@
 %% ===================================================================
 
 %% @private
-<<<<<<< HEAD
-=======
 open_db(DataRoot, Config) ->
     %% Get the data root directory
     filelib:ensure_dir(filename:join(DataRoot, "dummy")),
@@ -358,7 +336,6 @@
     end.
 
 %% @private
->>>>>>> 19859d9f
 %% Return a function to fold over the buckets on this backend
 fold_buckets_fun(FoldBucketsFun) ->
     fun(BK, {Acc, LastBucket}) ->
