--- conflicted
+++ resolved
@@ -1673,28 +1673,15 @@
                      bkey=BKey,
                      reqid=ReqID,
                      index_specs=IndexSpecs,
-<<<<<<< HEAD
-                     hash_ops = HashtreeAction}) ->
-    {Reply, State2} = actual_put(BKey, Obj, IndexSpecs, RB, ReqID, HashtreeAction, State),
-    {Reply, State2}.
-
-actual_put(BKey={Bucket, Key}, Obj, IndexSpecs, RB, ReqID, HashtreeAction,
-=======
-                     readrepair=ReadRepair}) ->
-    case ReadRepair of
-      true ->
-        MaxCheckFlag = no_max_check;
-      false ->
-        MaxCheckFlag = do_max_check
-    end,
-    {Reply, State2} = actual_put(BKey, Obj, IndexSpecs, RB, ReqID, MaxCheckFlag, State),
-    {Reply, State2}.
-
-actual_put(BKey, Obj, IndexSpecs, RB, ReqID, State) ->
-    actual_put(BKey, Obj, IndexSpecs, RB, ReqID, do_max_check, State).
-
-actual_put(BKey={Bucket, Key}, Obj, IndexSpecs, RB, ReqID, MaxCheckFlag,
->>>>>>> ff0687f8
+                     readrepair=ReadRepair,
+                     hash_ops=HashtreeAction}) ->
+    MaxCheckFlag = case ReadRepair of
+                       true ->  no_max_check;
+                       false -> do_max_check
+                   end,
+    actual_put(BKey, Obj, IndexSpecs, RB, ReqID, MaxCheckFlag, HashtreeAction, State).
+
+actual_put(BKey={Bucket, Key}, Obj, IndexSpecs, RB, ReqID, MaxCheckFlag, HashtreeAction,
            State=#state{idx=Idx,
                         mod=Mod,
                         modstate=ModState}) ->
@@ -1717,7 +1704,7 @@
 
 actual_put_tracked(BKey, Obj, IndexSpecs, RB, ReqId, HashtreeAction, State) ->
     StartTS = os:timestamp(),
-    Result = actual_put(BKey, Obj, IndexSpecs, RB, ReqId, HashtreeAction, State),
+    Result = actual_put(BKey, Obj, IndexSpecs, RB, ReqId, do_max_check, HashtreeAction, State),
     update_vnode_stats(vnode_put, State#state.idx, StartTS),
     Result.
 
