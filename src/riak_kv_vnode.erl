%% -------------------------------------------------------------------
%%
%% riak_kv_vnode: VNode Implementation
%%
%% Copyright (c) 2007-2015 Basho Technologies, Inc.  All Rights Reserved.
%%
%% This file is provided to you under the Apache License,
%% Version 2.0 (the "License"); you may not use this file
%% except in compliance with the License.  You may obtain
%% a copy of the License at
%%
%%   http://www.apache.org/licenses/LICENSE-2.0
%%
%% Unless required by applicable law or agreed to in writing,
%% software distributed under the License is distributed on an
%% "AS IS" BASIS, WITHOUT WARRANTIES OR CONDITIONS OF ANY
%% KIND, either express or implied.  See the License for the
%% specific language governing permissions and limitations
%% under the License.
%%
%% -------------------------------------------------------------------
-module(riak_kv_vnode).
-behaviour(riak_core_vnode).

%% API
-export([test_vnode/1, put/7]).
-export([start_vnode/1,
         start_vnodes/1,
         get/3,
         get/4,
         del/3,
         put/6,
         local_get/2,
         local_put/2,
         local_put/3,
         coord_put/6,
         readrepair/6,
         list_keys/4,
         fold/3,
         fold/4,
         get_vclocks/2,
         vnode_status/1,
         ack_keys/1,
         repair/1,
         repair_status/1,
         repair_filter/1,
         hashtree_pid/1,
         rehash/3,
         refresh_index_data/4,
         request_hashtree_pid/1,
         request_hashtree_pid/2,
         reformat_object/2,
         stop_fold/1]).

%% riak_core_vnode API
-export([init/1,
         terminate/2,
         handle_command/3,
         handle_overload_command/3,
         handle_coverage/4,
         is_empty/1,
         delete/1,
         request_hash/1,
         object_info/1,
         nval_map/1,
         handle_handoff_command/3,
         handoff_starting/2,
         handoff_started/2,     %% Note: optional function of the behaviour
         handoff_cancelled/1,
         handoff_finished/2,
         handle_handoff_data/2,
         encode_handoff_item/2,
         handle_exit/3,
         handle_info/2,
         handle_overload_info/2,
         ready_to_exit/0]). %% Note: optional function of the behaviour

-export([handoff_data_encoding_method/0]).
-export([set_vnode_forwarding/2]).

-include_lib("riak_kv_vnode.hrl").
-include_lib("riak_kv_index.hrl").
-include_lib("riak_kv_map_phase.hrl").
-include_lib("riak_core_pb.hrl").
-include("riak_kv_types.hrl").

-ifdef(TEST).
-include_lib("eunit/include/eunit.hrl").
-include_lib("riak_core/include/riak_core_bg_manager.hrl").
-export([put_merge/6]). %% For fsm_eqc_vnode
-endif.

%% N.B. The ?INDEX macro should be called any time the object bytes on
%% disk are modified.
-ifdef(TEST).
%% Use values so that test compile doesn't give 'unused vars' warning.
-define(INDEX(A,B,C), _=element(1,{A,B,C}), ok).
-else.
-define(INDEX(Obj, Reason, Partition), yz_kv:index(Obj, Reason, Partition)).
-endif.

-ifdef(TEST).
-define(YZ_SHOULD_HANDOFF(X), true).
-else.
-define(YZ_SHOULD_HANDOFF(X), yz_kv:should_handoff(X)).
-endif.

-record(mrjob, {cachekey :: term(),
                bkey :: term(),
                reqid :: term(),
                target :: pid()}).

-record(counter_state, {
          %% kill switch, if for any reason one wants disable per-key-epoch, then set
          %% [{riak_kv, [{per_key_epoch, false}]}].
          use = true :: boolean(),
          %% The number of new epoch writes co-ordinated by this vnode
          %% What even is a "key epoch?" It is any time a key is
          %% (re)created. A new write, a write not yet coordinated by
          %% this vnode, a write where local state is unreadable.
          cnt = 0 :: non_neg_integer(),
          %% Counter leased up-to. For totally new state/id
          %% this will be that flush threshold See config value
          %% `{riak_kv, counter_lease_size}'
          lease = 0 :: non_neg_integer(),
          lease_size = 0 :: non_neg_integer(),
          %% Has a lease been requested but not granted yet
          leasing = false :: boolean()
         }).

-record(state, {idx :: partition(),
                mod :: module(),
                async_put :: boolean(),
                modstate :: term(),
                mrjobs :: term(),
                vnodeid :: undefined | binary(),
                delete_mode :: keep | immediate | pos_integer(),
                bucket_buf_size :: pos_integer(),
                index_buf_size :: pos_integer(),
                key_buf_size :: pos_integer(),
                async_folding :: boolean(),
                in_handoff = false :: boolean(),
                handoff_target :: node(),
                handoffs_rejected = 0 :: integer(),
                forward :: node() | [{integer(), node()}],
                hashtrees :: pid(),
                md_cache :: ets:tab(),
                md_cache_size :: pos_integer(),
                counter :: #counter_state{},
                status_mgr_pid :: pid() %% a process that manages vnode status persistence
               }).

-type index_op() :: add | remove.
-type index_value() :: integer() | binary().
-type index() :: non_neg_integer().
-type state() :: #state{}.
-type vnodeid() :: binary().
-type counter_lease_error() :: {error, counter_lease_max_errors | counter_lease_timeout}.

-define(MD_CACHE_BASE, "riak_kv_vnode_md_cache").
-define(DEFAULT_HASHTREE_TOKENS, 90).

%% default value for `counter_lease' in `#counter_state{}'
%% NOTE: these MUST be positive integers!
%% @see non_neg_env/3
-define(DEFAULT_CNTR_LEASE, 10000).
%% On advise/review from Scott decided to cap the size of leases. 50m
%% is a lot of new epochs for a single vnode, and it saves us from
%% buring through vnodeids in the worst case.
-define(MAX_CNTR_LEASE, 50000000).
%% Should these cuttlefish-able?  If it takes more than 20 attempts to
%% fsync the vnode counter to disk, die. (NOTE this is not ERRS*TO but
%% first to trip see blocking_lease_counter/3)
-define(DEFAULT_CNTR_LEASE_ERRS, 20).
%% If it takes more than 20 seconds to fsync the vnode counter to disk,
%% die
-define(DEFAULT_CNTR_LEASE_TO, 20000). % 20 seconds!


%% Erlang's if Bool -> thing; true -> thang end. syntax hurts my
%% brain. It scans as if true -> thing; true -> thang end. So, here is
%% a macro, ?ELSE to use in if statements. You're welcome.
-define(ELSE, true).

-record(putargs, {returnbody :: boolean(),
                  coord:: boolean(),
                  lww :: boolean(),
                  bkey :: {binary(), binary()},
                  robj :: term(),
                  index_specs=[] :: [{index_op(), binary(), index_value()}],
                  reqid :: non_neg_integer(),
                  bprops :: maybe_improper_list(),
                  starttime :: non_neg_integer(),
                  prunetime :: undefined| non_neg_integer(),
                  is_index=false :: boolean(), %% set if the b/end supports indexes
                  crdt_op = undefined :: undefined | term(), %% if set this is a crdt operation
                  write_once :: not_write_once | {is_write_once, Encoded_robj::binary()}
                 }).

-spec maybe_create_hashtrees(state()) -> state().
maybe_create_hashtrees(State) ->
    maybe_create_hashtrees(riak_kv_entropy_manager:enabled(), State).

-spec maybe_create_hashtrees(boolean(), state()) -> state().
maybe_create_hashtrees(false, State) ->
    State;
maybe_create_hashtrees(true, State=#state{idx=Index,
                                          mod=Mod, modstate=ModState}) ->
    %% Only maintain a hashtree if a primary vnode
    {ok, Ring} = riak_core_ring_manager:get_my_ring(),
    case riak_core_ring:vnode_type(Ring, Index) of
        primary ->
            {ok, ModCaps} = Mod:capabilities(ModState),
            Empty = case is_empty(State) of
                        {true, _}     -> true;
                        {false, _, _} -> false
                    end,
            Opts = [use_2i || lists:member(indexes, ModCaps)]
                   ++ [vnode_empty || Empty],
            case riak_kv_index_hashtree:start(Index, self(), Opts) of
                {ok, Trees} ->
                    monitor(process, Trees),
                    State#state{hashtrees=Trees};
                Error ->
                    lager:info("riak_kv/~p: unable to start index_hashtree: ~p",
                               [Index, Error]),
                    erlang:send_after(1000, self(), retry_create_hashtree),
                    State#state{hashtrees=undefined}
            end;
        _ ->
            State
    end.

%% API
start_vnode(I) ->
    riak_core_vnode_master:get_vnode_pid(I, riak_kv_vnode).

start_vnodes(IdxList) ->
    riak_core_vnode_master:get_vnode_pid(IdxList, riak_kv_vnode).

test_vnode(I) ->
    riak_core_vnode:start_link(riak_kv_vnode, I, infinity).

get(Preflist, BKey, ReqId) ->
    %% Assuming this function is called from a FSM process
    %% so self() == FSM pid
    get(Preflist, BKey, ReqId, {fsm, undefined, self()}).

get(Preflist, BKey, ReqId, Sender) ->
    Req = ?KV_GET_REQ{bkey=sanitize_bkey(BKey),
                      req_id=ReqId},
    riak_core_vnode_master:command(Preflist,
                                   Req,
                                   Sender,
                                   riak_kv_vnode_master).

del(Preflist, BKey, ReqId) ->
    riak_core_vnode_master:command(Preflist,
                                   ?KV_DELETE_REQ{bkey=sanitize_bkey(BKey),
                                                  req_id=ReqId},
                                   riak_kv_vnode_master).

%% Issue a put for the object to the preflist, expecting a reply
%% to an FSM.
put(Preflist, BKey, Obj, ReqId, StartTime, Options) when is_integer(StartTime) ->
    put(Preflist, BKey, Obj, ReqId, StartTime, Options, {fsm, undefined, self()}).

put(Preflist, BKey, Obj, ReqId, StartTime, Options, Sender)
  when is_integer(StartTime) ->
    riak_core_vnode_master:command(Preflist,
                                   ?KV_PUT_REQ{
                                      bkey = sanitize_bkey(BKey),
                                      object = Obj,
                                      req_id = ReqId,
                                      start_time = StartTime,
                                      options = Options},
                                   Sender,
                                   riak_kv_vnode_master).

local_put(Index, Obj) ->
    local_put(Index, Obj, []).

local_put(Index, Obj, Options) ->
    BKey = {riak_object:bucket(Obj), riak_object:key(Obj)},
    Ref = make_ref(),
    ReqId = erlang:phash2(erlang:now()),
    StartTime = riak_core_util:moment(),
    Sender = {raw, Ref, self()},
    put({Index, node()}, BKey, Obj, ReqId, StartTime, Options, Sender),
    receive
        {Ref, Reply} ->
            Reply
    end.

local_get(Index, BKey) ->
    Ref = make_ref(),
    ReqId = erlang:phash2(erlang:now()),
    Sender = {raw, Ref, self()},
    get({Index,node()}, BKey, ReqId, Sender),
    receive
        {Ref, {r, Result, Index, ReqId}} ->
            Result;
        {Ref, Reply} ->
            {error, Reply}
    end.

refresh_index_data(Partition, BKey, IdxData, TimeOut) ->
    riak_core_vnode_master:sync_command({Partition, node()},
                                        {refresh_index_data, BKey, IdxData},
                                        riak_kv_vnode_master,
                                        TimeOut).

%% Issue a put for the object to the preflist, expecting a reply
%% to an FSM.
coord_put(IndexNode, BKey, Obj, ReqId, StartTime, Options) when is_integer(StartTime) ->
    coord_put(IndexNode, BKey, Obj, ReqId, StartTime, Options, {fsm, undefined, self()}).

coord_put(IndexNode, BKey, Obj, ReqId, StartTime, Options, Sender)
  when is_integer(StartTime) ->
    riak_core_vnode_master:command(IndexNode,
                                   ?KV_PUT_REQ{
                                      bkey = sanitize_bkey(BKey),
                                      object = Obj,
                                      req_id = ReqId,
                                      start_time = StartTime,
                                      options = [coord | Options]},
                                   Sender,
                                   riak_kv_vnode_master).

%% Do a put without sending any replies
readrepair(Preflist, BKey, Obj, ReqId, StartTime, Options) ->
    put(Preflist, BKey, Obj, ReqId, StartTime, [rr | Options], ignore).

list_keys(Preflist, ReqId, Caller, Bucket) ->
    riak_core_vnode_master:command(Preflist,
                                   #riak_kv_listkeys_req_v2{
                                     bucket=Bucket,
                                     req_id=ReqId,
                                     caller=Caller},
                                   ignore,
                                   riak_kv_vnode_master).

fold(Preflist, Fun, Acc0) ->
    Req = riak_core_util:make_fold_req(Fun, Acc0),
    riak_core_vnode_master:sync_spawn_command(Preflist,
                                              Req,
                                              riak_kv_vnode_master).

fold(Preflist, Fun, Acc0, Options) ->
    Req = riak_core_util:make_fold_req(Fun, Acc0, false, Options),
    riak_core_vnode_master:sync_spawn_command(Preflist,
                                              Req,
                                              riak_kv_vnode_master).

get_vclocks(Preflist, BKeyList) ->
    riak_core_vnode_master:sync_spawn_command(Preflist,
                                              ?KV_VCLOCK_REQ{bkeys=BKeyList},
                                              riak_kv_vnode_master).

%% @doc Get status information about the node local vnodes.
vnode_status(PrefLists) ->
    ReqId = erlang:phash2({self(), os:timestamp()}),
    %% Get the status of each vnode
    riak_core_vnode_master:command(PrefLists,
                                   ?KV_VNODE_STATUS_REQ{},
                                   {raw, ReqId, self()},
                                   riak_kv_vnode_master),
    wait_for_vnode_status_results(PrefLists, ReqId, []).

%% @doc Repair the given `Partition'.
-spec repair(partition()) ->
                    {ok, Pairs::[{partition(), node()}]} |
                    {down, Down::[{partition(), node()}]}.
repair(Partition) ->
    Service = riak_kv,
    MP = {riak_kv_vnode, Partition},
    FilterModFun = {?MODULE, repair_filter},
    riak_core_vnode_manager:repair(Service, MP, FilterModFun).

%% @doc Get the status of the repair process for the given `Partition'.
-spec repair_status(partition()) -> not_found | in_progress.
repair_status(Partition) ->
    riak_core_vnode_manager:repair_status({riak_kv_vnode, Partition}).

%% @doc Given a `Target' partition generate a `Filter' fun to use
%%      during partition repair.
-spec repair_filter(partition()) -> Filter::function().
repair_filter(Target) ->
    {ok, Ring} = riak_core_ring_manager:get_my_ring(),
    riak_core_repair:gen_filter(Target,
                                Ring,
                                nval_map(Ring),
                                riak_core_bucket:default_object_nval(),
                                fun object_info/1).

-spec hashtree_pid(index()) -> {ok, pid()} | {error, wrong_node}.
hashtree_pid(Partition) ->
    riak_core_vnode_master:sync_command({Partition, node()},
                                        {hashtree_pid, node()},
                                        riak_kv_vnode_master,
                                        infinity).

%% Asynchronous version of {@link hashtree_pid/1} that sends a message back to
%% the calling process. Used by the {@link riak_kv_entropy_manager}.
-spec request_hashtree_pid(index()) -> ok.
request_hashtree_pid(Partition) ->
    ReqId = {hashtree_pid, Partition},
    request_hashtree_pid(Partition, {raw, ReqId, self()}).

%% Version of {@link request_hashtree_pid/1} that takes a sender argument,
%% which could be a raw process, fsm, gen_server, etc.
request_hashtree_pid(Partition, Sender) ->
    riak_core_vnode_master:command({Partition, node()},
                                   {hashtree_pid, node()},
                                   Sender,
                                   riak_kv_vnode_master).

%% Used by {@link riak_kv_exchange_fsm} to force a vnode to update the hashtree
%% for repaired keys. Typically, repairing keys will trigger read repair that
%% will update the AAE hash in the write path. However, if the AAE tree is
%% divergent from the KV data, it is possible that AAE will try to repair keys
%% that do not have divergent KV replicas. In that case, read repair is never
%% triggered. Always rehashing keys after any attempt at repair ensures that
%% AAE does not try to repair the same non-divergent keys over and over.
rehash(Preflist, Bucket, Key) ->
    riak_core_vnode_master:command(Preflist,
                                   {rehash, Bucket, Key},
                                   ignore,
                                   riak_kv_vnode_master).

-spec reformat_object(index(), {riak_object:bucket(), riak_object:key()}) ->
                             ok | {error, term()}.
reformat_object(Partition, BKey) ->
    riak_core_vnode_master:sync_spawn_command({Partition, node()},
                                              {reformat_object,
                                               sanitize_bkey(BKey)},
                                              riak_kv_vnode_master).

%% VNode callbacks

init([Index]) ->
    Mod = app_helper:get_env(riak_kv, storage_backend),
    Configuration = app_helper:get_env(riak_kv),
    BucketBufSize = app_helper:get_env(riak_kv, bucket_buffer_size, 1000),
    IndexBufSize = app_helper:get_env(riak_kv, index_buffer_size, 100),
    KeyBufSize = app_helper:get_env(riak_kv, key_buffer_size, 100),
    WorkerPoolSize = app_helper:get_env(riak_kv, worker_pool_size, 10),
    UseEpochCounter = app_helper:get_env(riak_kv, use_epoch_counter, true),
    %%  This _has_ to be a non_neg_integer(), and really, if it is
    %%  zero, you are fsyncing every.single.key epoch.
    CounterLeaseSize = min(?MAX_CNTR_LEASE,
                           non_neg_env(riak_kv, counter_lease_size, ?DEFAULT_CNTR_LEASE)),
    {ok, StatusMgr} = riak_kv_vnode_status_mgr:start_link(self(), Index, UseEpochCounter),
    {ok, {VId, CounterState}} = get_vnodeid_and_counter(StatusMgr, CounterLeaseSize, UseEpochCounter),
    DeleteMode = app_helper:get_env(riak_kv, delete_mode, 3000),
    AsyncFolding = app_helper:get_env(riak_kv, async_folds, true) == true,
    MDCacheSize = app_helper:get_env(riak_kv, vnode_md_cache_size),
    MDCache =
        case MDCacheSize of
            N when is_integer(N),
                   N > 0 ->
                lager:debug("Initializing metadata cache with size limit: ~p bytes",
                           [MDCacheSize]),
                new_md_cache(VId);
            _ ->
                lager:debug("No metadata cache size defined, not starting"),
                undefined
        end,
    case catch Mod:start(Index, Configuration) of
        {ok, ModState} ->
            %% Get the backend capabilities
            State = #state{idx=Index,
                           async_folding=AsyncFolding,
                           mod=Mod,
                           async_put = erlang:function_exported(Mod, async_put, 5),
                           modstate=ModState,
                           vnodeid=VId,
                           counter=CounterState,
                           status_mgr_pid=StatusMgr,
                           delete_mode=DeleteMode,
                           bucket_buf_size=BucketBufSize,
                           index_buf_size=IndexBufSize,
                           key_buf_size=KeyBufSize,
                           mrjobs=dict:new(),
                           md_cache=MDCache,
                           md_cache_size=MDCacheSize},
            try_set_vnode_lock_limit(Index),
            case AsyncFolding of
                true ->
                    %% Create worker pool initialization tuple
                    FoldWorkerPool = {pool, riak_kv_worker, WorkerPoolSize, []},
                    State2 = maybe_create_hashtrees(State),
                    {ok, State2, [FoldWorkerPool]};
                false ->
                    {ok, State}
            end;
        {error, Reason} ->
            lager:error("Failed to start ~p backend for index ~p error: ~p",
                        [Mod, Index, Reason]),
            riak:stop("backend module failed to start."),
            {error, Reason};
        {'EXIT', Reason1} ->
            lager:error("Failed to start ~p backend for index ~p crash: ~p",
                        [Mod, Index, Reason1]),
            riak:stop("backend module failed to start."),
            {error, Reason1}
    end.


handle_overload_command(?KV_PUT_REQ{}, Sender, Idx) ->
    riak_core_vnode:reply(Sender, {fail, Idx, overload});
handle_overload_command(?KV_GET_REQ{req_id=ReqID}, Sender, Idx) ->
    riak_core_vnode:reply(Sender, {r, {error, overload}, Idx, ReqID});
handle_overload_command(?KV_VNODE_STATUS_REQ{}, Sender, Idx) ->
    riak_core_vnode:reply(Sender, {vnode_status, Idx, [{error, overload}]});
handle_overload_command(?KV_W1C_PUT_REQ{type=Type}, Sender, _Idx) ->
    riak_core_vnode:reply(Sender, ?KV_W1C_PUT_REPLY{reply={error, overload}, type=Type});
handle_overload_command(_, Sender, _) ->
    riak_core_vnode:reply(Sender, {error, mailbox_overload}).

%% Handle all SC overload messages here
handle_overload_info({ensemble_ping, _From}, _Idx) ->
    %% Don't respond to pings in overload
    ok;
handle_overload_info({ensemble_get, _, From}, _Idx) ->
    riak_kv_ensemble_backend:reply(From, {error, vnode_overload});
handle_overload_info({ensemble_put, _, _, From}, _Idx) ->
    riak_kv_ensemble_backend:reply(From, {error, vnode_overload});
handle_overload_info({raw_forward_put, _, _, From}, _Idx) ->
    riak_kv_ensemble_backend:reply(From, {error, vnode_overload});
handle_overload_info({raw_forward_get, _, From}, _Idx) ->
    riak_kv_ensemble_backend:reply(From, {error, vnode_overload});
handle_overload_info(_, _) ->
    ok.

handle_command(?KV_PUT_REQ{bkey=BKey,
                           object=Object,
                           req_id=ReqId,
                           start_time=StartTime,
                           options=Options},
               Sender, State=#state{idx=Idx}) ->
    StartTS = os:timestamp(),
    riak_core_vnode:reply(Sender, {w, Idx, ReqId}),
    {_Reply, UpdState} = do_put(Sender, BKey,  Object, ReqId, StartTime, Options, State),
    update_vnode_stats(vnode_put, Idx, StartTS),
    {noreply, UpdState};

handle_command(?KV_GET_REQ{bkey=BKey,req_id=ReqId},Sender,State) ->
    do_get(Sender, BKey, ReqId, State);
handle_command(#riak_kv_listkeys_req_v2{bucket=Input, req_id=ReqId, caller=Caller}, _Sender,
               State=#state{async_folding=AsyncFolding,
                            key_buf_size=BufferSize,
                            mod=Mod,
                            modstate=ModState,
                            idx=Idx}) ->
    case Input of
        {filter, Bucket, Filter} ->
            ok;
        Bucket ->
            Filter = none
    end,
    BufferMod = riak_kv_fold_buffer,
    case Bucket of
        '_' ->
            {ok, Capabilities} = Mod:capabilities(ModState),
            AsyncBackend = lists:member(async_fold, Capabilities),
            case AsyncFolding andalso AsyncBackend of
                true ->
                    Opts = [async_fold];
                false ->
                    Opts = []
            end,
            BufferFun =
                fun(Results) ->
                        UniqueResults = lists:usort(Results),
                        Caller ! {ReqId, {kl, Idx, UniqueResults}}
                end,
            FoldFun = fold_fun(buckets, BufferMod, Filter, undefined),
            ModFun = fold_buckets;
        _ ->
            {ok, Capabilities} = Mod:capabilities(Bucket, ModState),
            AsyncBackend = lists:member(async_fold, Capabilities),
            case AsyncFolding andalso AsyncBackend of
                true ->
                    Opts = [async_fold, {bucket, Bucket}];
                false ->
                    Opts = [{bucket, Bucket}]
            end,
            BufferFun =
                fun(Results) ->
                        Caller ! {ReqId, {kl, Idx, Results}}
                end,
            Extras = fold_extras_keys(Idx, Bucket),
            FoldFun = fold_fun(keys, BufferMod, Filter, Extras),
            ModFun = fold_keys
    end,
    Buffer = BufferMod:new(BufferSize, BufferFun),
    FinishFun =
        fun(Buffer1) ->
                riak_kv_fold_buffer:flush(Buffer1),
                Caller ! {ReqId, Idx, done}
        end,
    case list(FoldFun, FinishFun, Mod, ModFun, ModState, Opts, Buffer) of
        {async, AsyncWork} ->
            {async, {fold, AsyncWork, FinishFun}, Caller, State};
        _ ->
            {noreply, State}
    end;
handle_command(?KV_DELETE_REQ{bkey=BKey}, _Sender, State) ->
    do_delete(BKey, State);
handle_command(?KV_VCLOCK_REQ{bkeys=BKeys}, _Sender, State) ->
    {reply, do_get_vclocks(BKeys, State), State};
handle_command(#riak_core_fold_req_v1{} = ReqV1,
               Sender, State) ->
    %% Use make_fold_req() to upgrade to the most recent ?FOLD_REQ
    handle_command(riak_core_util:make_newest_fold_req(ReqV1), Sender, State);
handle_command(?FOLD_REQ{foldfun=FoldFun, acc0=Acc0,
                         forwardable=_Forwardable, opts=Opts}, Sender, State) ->
    %% The riak_core layer takes care of forwarding/not forwarding, so
    %% we ignore forwardable here.
    %%
    %% The function in riak_core used for object folding expects the
    %% bucket and key pair to be passed as the first parameter, but in
    %% riak_kv the bucket and key have been separated. This function
    %% wrapper is to address this mismatch.
    FoldWrapper = fun(Bucket, Key, Value, Acc) ->
                          FoldFun({Bucket, Key}, Value, Acc)
                  end,
    do_fold(FoldWrapper, Acc0, Sender, Opts, State);

%% entropy exchange commands
handle_command({hashtree_pid, Node}, _, State=#state{hashtrees=HT}) ->
    %% Handle riak_core request forwarding during ownership handoff.
    case node() of
        Node ->
            %% Following is necessary in cases where anti-entropy was enabled
            %% after the vnode was already running
            case HT of
                undefined ->
                    State2 = maybe_create_hashtrees(State),
                    {reply, {ok, State2#state.hashtrees}, State2};
                _ ->
                    {reply, {ok, HT}, State}
            end;
        _ ->
            {reply, {error, wrong_node}, State}
    end;
handle_command({rehash, Bucket, Key}, _, State=#state{mod=Mod, modstate=ModState}) ->
    case do_get_binary(Bucket, Key, Mod, ModState) of
        {ok, Bin, _UpdModState} ->
            update_hashtree(Bucket, Key, Bin, State);
        _ ->
            %% Make sure hashtree isn't tracking deleted data
            delete_from_hashtree(Bucket, Key, State)
    end,
    {noreply, State};

handle_command({refresh_index_data, BKey, OldIdxData}, Sender,
               State=#state{mod=Mod, modstate=ModState}) ->
    {Bucket, Key} = BKey,
    {ok, Caps} = Mod:capabilities(Bucket, ModState),
    IndexCap = lists:member(indexes, Caps),
    case IndexCap of
        true ->
            {Exists, RObj, IdxData, ModState2} =
            case do_get_term(BKey, Mod, ModState) of
                {{ok, ExistingObj}, UpModState} ->
                    {true, ExistingObj, riak_object:index_data(ExistingObj),
                     UpModState};
                {{error, _}, UpModState} ->
                    {false, undefined, [], UpModState}
            end,
            IndexSpecs = riak_object:diff_index_data(OldIdxData, IdxData),
            {Reply, ModState3} =
            case Mod:put(Bucket, Key, IndexSpecs, undefined, ModState2) of
                {ok, UpModState2} ->
                    ok = riak_kv_stat:update(vnode_index_refresh),
                    {ok, UpModState2};
                {error, Reason, UpModState2} ->
                    {{error, Reason}, UpModState2}
            end,
            case Exists of
                true ->
                    update_hashtree(Bucket, Key, RObj, State);
                false ->
                    delete_from_hashtree(Bucket, Key, State)
            end,
            riak_core_vnode:reply(Sender, Reply),
            {noreply, State#state{modstate=ModState3}};
        false ->
            {reply, {error, {indexes_not_supported, Mod}}, State}
    end;

handle_command({fold_indexes, FoldIndexFun, Acc}, Sender, State=#state{mod=Mod, modstate=ModState}) ->
    {ok, Caps} = Mod:capabilities(ModState),
    case lists:member(indexes, Caps) of
        true ->
            {async, AsyncWork} = Mod:fold_indexes(FoldIndexFun, Acc, [async_fold], ModState),
            FinishFun = fun(FinalAcc) ->
                                riak_core_vnode:reply(Sender, FinalAcc)
                        end,
            {async, {fold, AsyncWork, FinishFun}, Sender, State};
        false ->
            {reply, {error, {indexes_not_supported, Mod}}, State}
    end;

%% Commands originating from inside this vnode
handle_command({backend_callback, Ref, Msg}, _Sender,
               State=#state{mod=Mod, modstate=ModState}) ->
    Mod:callback(Ref, Msg, ModState),
    {noreply, State};
handle_command({mapexec_error_noretry, JobId, Err}, _Sender, #state{mrjobs=Jobs}=State) ->
    NewState = case dict:find(JobId, Jobs) of
                   {ok, Job} ->
                       Jobs1 = dict:erase(JobId, Jobs),
                       #mrjob{target=Target} = Job,
                       gen_fsm:send_event(Target, {mapexec_error_noretry, self(), Err}),
                       State#state{mrjobs=Jobs1};
                   error ->
                       State
               end,
    {noreply, NewState};
handle_command({mapexec_reply, JobId, Result}, _Sender, #state{mrjobs=Jobs}=State) ->
    NewState = case dict:find(JobId, Jobs) of
                   {ok, Job} ->
                       Jobs1 = dict:erase(JobId, Jobs),
                       #mrjob{target=Target} = Job,
                       gen_fsm:send_event(Target, {mapexec_reply, Result, self()}),
                       State#state{mrjobs=Jobs1};
                   error ->
                       State
               end,
    {noreply, NewState};
handle_command(?KV_VNODE_STATUS_REQ{},
               _Sender,
               State=#state{idx=Index,
                            mod=Mod,
                            modstate=ModState,
                            counter=CS,
                            vnodeid=VId}) ->
    BackendStatus = {backend_status, Mod, Mod:status(ModState)},
    #counter_state{cnt=Cnt, lease=Lease, lease_size=LeaseSize, leasing=Leasing} = CS,
    CounterStatus = [{counter, Cnt}, {counter_lease, Lease},
                     {counter_lease_size, LeaseSize}, {counter_leasing, Leasing}],
    VNodeStatus = [BackendStatus, {vnodeid, VId} | CounterStatus],
    {reply, {vnode_status, Index, VNodeStatus}, State};
handle_command({reformat_object, BKey}, _Sender, State) ->
    {Reply, UpdState} = do_reformat(BKey, State),
    {reply, Reply, UpdState};
handle_command({fix_incorrect_index_entry, {done, ForUpgrade}}, _Sender,
               State=#state{mod=Mod, modstate=ModState}) ->
    case Mod:mark_indexes_fixed(ModState, ForUpgrade) of %% only defined for eleveldb backend
        {ok, NewModState} ->
            {reply, ok, State#state{modstate=NewModState}};
        {error, _Reason} ->
            {reply, error, State}
    end;
handle_command({fix_incorrect_index_entry, Keys, ForUpgrade},
               _Sender,
               State=#state{mod=Mod,
                            modstate=ModState}) ->
    Reply =
        case Mod:fix_index(Keys, ForUpgrade, ModState) of
            {ok, _UpModState} ->
                ok;
            {ignore, _UpModState} ->
                ignore;
            {error, Reason, _UpModState} ->
                {error, Reason};
            {reply, Totals, _UpModState} ->
                Totals
        end,
    {reply, Reply, State};
handle_command({get_index_entries, Opts},
               Sender,
               State=#state{mod=Mod,
                            modstate=ModState0}) ->
    ForUpgrade = not proplists:get_value(downgrade, Opts, false),
    BufferSize = proplists:get_value(batch_size, Opts, 1),
    {ok, Caps} = Mod:capabilities(ModState0),
    case lists:member(index_reformat, Caps) of
        true ->
            ModState = Mod:set_legacy_indexes(ModState0, not ForUpgrade),
            Status = Mod:fixed_index_status(ModState),
            case {ForUpgrade, Status} of
                {true, true} -> {reply, done, State};
                {_,  _} ->
                    BufferMod = riak_kv_fold_buffer,
                    ResultFun =
                        fun(Results) ->
                            % Send result batch and wait for acknowledgement
                            % before moving on (backpressure to avoid flooding caller).
                            BatchRef = make_ref(),
                            riak_core_vnode:reply(Sender, {self(), BatchRef, Results}),
                            Monitor = riak_core_vnode:monitor(Sender),
                            receive
                                {ack_keys, BatchRef} ->
                                    erlang:demonitor(Monitor, [flush]);
                                {'DOWN', Monitor, process, _Pid, _Reason} ->
                                    throw(index_reformat_client_died)
                            end
                        end,
                    Buffer = BufferMod:new(BufferSize, ResultFun),
                    FoldFun = fun(B, K, Buf) -> BufferMod:add({B, K}, Buf) end,
                    FinishFun =
                        fun(FinalBuffer) ->
                            BufferMod:flush(FinalBuffer),
                            riak_core_vnode:reply(Sender, done)
                        end,
                    FoldOpts = [{index, incorrect_format, ForUpgrade}, async_fold],
                    case list(FoldFun, FinishFun, Mod, fold_keys, ModState, FoldOpts, Buffer) of
                        {async, AsyncWork} ->
                            {async, {fold, AsyncWork, FinishFun}, Sender, State};
                        _ ->
                            {noreply, State}
                    end
            end;
        false ->
            lager:error("Backend ~p does not support incorrect index query", [Mod]),
            {reply, ignore, State}
    end;

%% NB. The following two function clauses discriminate on the async_put State field
handle_command(?KV_W1C_PUT_REQ{bkey={Bucket, Key}, encoded_obj=EncodedVal, type=Type},
                From, State=#state{mod=Mod, async_put=true, modstate=ModState}) ->
    StartTS = os:timestamp(),
    Context = {w1c_async_put, From, Type, Bucket, Key, EncodedVal, StartTS},
    case Mod:async_put(Context, Bucket, Key, EncodedVal, ModState) of
        {ok, UpModState} ->
            {noreply, State#state{modstate=UpModState}};
        {error, Reason, UpModState} ->
            {reply, ?KV_W1C_PUT_REPLY{reply={error, Reason}, type=Type}, State#state{modstate=UpModState}}
    end;
handle_command(?KV_W1C_PUT_REQ{bkey={Bucket, Key}, encoded_obj=EncodedVal, type=Type},
                _From, State=#state{idx=Idx, mod=Mod, async_put=false, modstate=ModState}) ->
    StartTS = os:timestamp(),
    case Mod:put(Bucket, Key, [], EncodedVal, ModState) of
        {ok, UpModState} ->
            update_hashtree(Bucket, Key, EncodedVal, State),
            update_vnode_stats(vnode_put, Idx, StartTS),
            {reply, ?KV_W1C_PUT_REPLY{reply=ok, type=Type}, State#state{modstate=UpModState}};
        {error, Reason, UpModState} ->
            {reply, ?KV_W1C_PUT_REPLY{reply={error, Reason}, type=Type}, State#state{modstate=UpModState}}
    end.

%% @doc Handle a coverage request.
%% More information about the specification for the ItemFilter
%% parameter can be found in the documentation for the
%% {@link riak_kv_coverage_filter} module.
handle_coverage(?KV_LISTBUCKETS_REQ{item_filter=ItemFilter},
                _FilterVNodes,
                Sender,
                State=#state{async_folding=AsyncFolding,
                             bucket_buf_size=BufferSize,
                             mod=Mod,
                             modstate=ModState}) ->
    %% Construct the filter function
    Filter = riak_kv_coverage_filter:build_filter(ItemFilter),
    BufferMod = riak_kv_fold_buffer,

    Buffer = BufferMod:new(BufferSize, result_fun(Sender)),
    FoldFun = fold_fun(buckets, BufferMod, Filter, undefined),
    FinishFun = finish_fun(BufferMod, Sender),
    {ok, Capabilities} = Mod:capabilities(ModState),
    AsyncBackend = lists:member(async_fold, Capabilities),
    case AsyncFolding andalso AsyncBackend of
        true ->
            Opts = [async_fold];
        false ->
            Opts = []
    end,
    case list(FoldFun, FinishFun, Mod, fold_buckets, ModState, Opts, Buffer) of
        {async, AsyncWork} ->
            {async, {fold, AsyncWork, FinishFun}, Sender, State};
        _ ->
            {noreply, State}
    end;
handle_coverage(#riak_kv_listkeys_req_v3{bucket=Bucket,
                                         item_filter=ItemFilter},
                FilterVNodes, Sender, State) ->
    %% v3 == no backpressure
    ResultFun = result_fun(Bucket, Sender),
    Opts = [{bucket, Bucket}],
    handle_coverage_keyfold(Bucket, ItemFilter, ResultFun,
                            FilterVNodes, Sender, Opts, State);
handle_coverage(?KV_LISTKEYS_REQ{bucket=Bucket,
                                 item_filter=ItemFilter},
                FilterVNodes, Sender, State) ->
    %% v4 == ack-based backpressure
    ResultFun = result_fun_ack(Bucket, Sender),
    Opts = [{bucket, Bucket}],
    handle_coverage_keyfold(Bucket, ItemFilter, ResultFun,
                            FilterVNodes, Sender, Opts, State);
handle_coverage(#riak_kv_index_req_v1{bucket=Bucket,
                              item_filter=ItemFilter,
                              qry=Query},
                FilterVNodes, Sender, State) ->
    %% v1 == no backpressure
    handle_coverage_index(Bucket, ItemFilter, Query,
                          FilterVNodes, Sender, State, fun result_fun/2);
handle_coverage(?KV_INDEX_REQ{bucket=Bucket,
                              item_filter=ItemFilter,
                              qry=Query},
                FilterVNodes, Sender, State) ->
    %% v2 = ack-based backpressure
    handle_coverage_index(Bucket, ItemFilter, Query,
                          FilterVNodes, Sender, State, fun result_fun_ack/2).

-spec prepare_index_query(?KV_INDEX_Q{}) -> ?KV_INDEX_Q{}.
prepare_index_query(#riak_kv_index_v3{term_regex=RE} = Q) when
        RE =/= undefined ->
    {ok, CompiledRE} = re:compile(RE),
    Q#riak_kv_index_v3{term_regex=CompiledRE};
prepare_index_query(Q) ->
    Q.

%% @doc Batch size for results is set to 2i max_results if that is less
%% than the default size. Without this the vnode may send back to the FSM
%% more items than could ever be sent back to the client.
buffer_size_for_index_query(#riak_kv_index_v3{max_results=N}, DefaultSize)
  when is_integer(N), N < DefaultSize ->
    N;
buffer_size_for_index_query(_Q, DefaultSize) ->
    DefaultSize.

handle_coverage_index(Bucket, ItemFilter, Query,
                      FilterVNodes, Sender,
                      State=#state{mod=Mod,
                                   key_buf_size=DefaultBufSz,
                                   modstate=ModState},
                      ResultFunFun) ->
    {ok, Capabilities} = Mod:capabilities(Bucket, ModState),
    IndexBackend = lists:member(indexes, Capabilities),
    case IndexBackend of
        true ->
            %% Update stats...
            ok = riak_kv_stat:update(vnode_index_read),

            ResultFun = ResultFunFun(Bucket, Sender),
            BufSize = buffer_size_for_index_query(Query, DefaultBufSz),
            Opts = [{index, Bucket, prepare_index_query(Query)},
                    {bucket, Bucket}, {buffer_size, BufSize}],
            %% @HACK
            %% Really this should be decided in the backend
            %% if there was a index_query fun.
            FoldType = case riak_index:return_body(Query) of
                           true -> fold_objects;
                           false -> fold_keys
                       end,
            handle_coverage_fold(FoldType, Bucket, ItemFilter, ResultFun,
                                    FilterVNodes, Sender, Opts, State);
        false ->
            {reply, {error, {indexes_not_supported, Mod}}, State}
    end.

%% Convenience for handling both v3 and v4 coverage-based key fold operations
handle_coverage_keyfold(Bucket, ItemFilter, Query,
                      FilterVNodes, Sender, State,
                      ResultFunFun) ->
    handle_coverage_fold(fold_keys, Bucket, ItemFilter, Query,
                            FilterVNodes, Sender, State, ResultFunFun).

%% Until a bit of a refactor can occur to better abstract
%% index operations, allow the ModFun for folding to be declared
%% to support index operations that can return objects
handle_coverage_fold(FoldType, Bucket, ItemFilter, ResultFun,
                        FilterVNodes, Sender, Opts0,
                        State=#state{async_folding=AsyncFolding,
                                     idx=Index,
                                     key_buf_size=DefaultBufSz,
                                     mod=Mod,
                                     modstate=ModState}) ->
    %% Construct the filter function
    FilterVNode = proplists:get_value(Index, FilterVNodes),
    Filter = riak_kv_coverage_filter:build_filter(Bucket, ItemFilter, FilterVNode),
    BufferMod = riak_kv_fold_buffer,
    BufferSize = proplists:get_value(buffer_size, Opts0, DefaultBufSz),
    Buffer = BufferMod:new(BufferSize, ResultFun),
    Extras = fold_extras_keys(Index, Bucket),
    FoldFun = fold_fun(keys, BufferMod, Filter, Extras),
    FinishFun = finish_fun(BufferMod, Sender),
    {ok, Capabilities} = Mod:capabilities(Bucket, ModState),
    AsyncBackend = lists:member(async_fold, Capabilities),
    Opts = case AsyncFolding andalso AsyncBackend of
               true ->
                   [async_fold | Opts0];
               false ->
                   Opts0
           end,
    case list(FoldFun, FinishFun, Mod, FoldType, ModState, Opts, Buffer) of
        {async, AsyncWork} ->
            {async, {fold, AsyncWork, FinishFun}, Sender, State};
        _ ->
            {noreply, State}
    end.

%% While in handoff, vnodes have the option of returning {forward,
%% State}, or indeed, {forward, Req, State} which will cause riak_core
%% to forward the request to the handoff target node. For riak_kv, we
%% issue a put locally as well as forward it in case the vnode has
%% already handed off the previous version. All other requests are
%% handled locally and not forwarded since the relevant data may not
%% have yet been handed off to the target node. Since we do not
%% forward deletes it is possible that we do not clear a tombstone
%% that was already handed off.  This is benign as the tombstone will
%% eventually be re-deleted. NOTE: this makes write requests N+M where
%% M is the number of vnodes forwarding.
handle_handoff_command(Req=?KV_PUT_REQ{}, Sender, State) ->
    ?KV_PUT_REQ{options=Options} = Req,
    case proplists:get_value(coord, Options, false) of
        false ->
            {noreply, NewState} = handle_command(Req, Sender, State),
            {forward, NewState};
        true ->
            %% riak_kv#1046 - don't make fake siblings. Perform the
            %% put, and create a new request to forward on, that
            %% contains the frontier, much like the value returned to
            %% a put fsm, then replicated.
            #state{idx=Idx} = State,
            ?KV_PUT_REQ{bkey=BKey,
                        object=Object,
                        req_id=ReqId,
                        start_time=StartTime,
                        options=Options} = Req,
            StartTS = os:timestamp(),
            riak_core_vnode:reply(Sender, {w, Idx, ReqId}),
            {Reply, UpdState} = do_put(Sender, BKey,  Object, ReqId, StartTime, Options, State),
            update_vnode_stats(vnode_put, Idx, StartTS),

            case Reply of
                %%  NOTE: Coord is always `returnbody` as a put arg
                {dw, Idx, NewObj, ReqId} ->
                    %% DO NOT coordinate again at the next owner!
                    NewReq = Req?KV_PUT_REQ{options=proplists:delete(coord, Options),
                                            object=NewObj},
                    {forward, NewReq, UpdState};
                _Error ->
                    %% Don't forward a failed attempt to put, as you
                    %% need the successful object
                    {noreply, UpdState}
            end
    end;

handle_handoff_command(?KV_W1C_PUT_REQ{}=Request, Sender, State) ->
    {noreply, NewState} = handle_command(Request, Sender, State),
    {forward, NewState};

%% Handle all unspecified cases locally without forwarding
handle_handoff_command(Req, Sender, State) ->
    handle_command(Req, Sender, State).

%% callback used by dynamic ring sizing to determine where
%% requests should be forwarded. Puts/deletes are forwarded
%% during the operation, all other requests are not
request_hash(?KV_PUT_REQ{bkey=BKey}) ->
    riak_core_util:chash_key(BKey);
request_hash(?KV_DELETE_REQ{bkey=BKey}) ->
    riak_core_util:chash_key(BKey);
request_hash(_Req) ->
    undefined.

handoff_starting({_HOType, TargetNode}=_X, State=#state{handoffs_rejected=RejectCount}) ->
    MaxRejects = app_helper:get_env(riak_kv, handoff_rejected_max, 6),
    case MaxRejects =< RejectCount orelse ?YZ_SHOULD_HANDOFF(_X) of
        true ->
            {true, State#state{in_handoff=true, handoff_target=TargetNode}};
        false ->
            {false, State#state{in_handoff=false, handoff_target=undefined, handoffs_rejected=RejectCount + 1 }}
    end.

%% @doc Optional callback that is exported, but not part of the behaviour.
handoff_started(SrcPartition, WorkerPid) ->
    case maybe_get_vnode_lock(SrcPartition, WorkerPid) of
        ok ->
            FoldOpts = [{iterator_refresh, true}],
            {ok, FoldOpts};
        max_concurrency -> {error, max_concurrency}
    end.

handoff_cancelled(State) ->
    {ok, State#state{in_handoff=false, handoff_target=undefined}}.

handoff_finished(_TargetNode, State) ->
    {ok, State#state{in_handoff=false, handoff_target=undefined}}.

handle_handoff_data(BinObj, State) ->
    try
        {BKey, Val} = decode_binary_object(BinObj),
        {B, K} = BKey,
        case do_diffobj_put(BKey, riak_object:from_binary(B, K, Val),
                            State) of
            {ok, UpdModState} ->
                {reply, ok, State#state{modstate=UpdModState}};
            {error, Reason, UpdModState} ->
                {reply, {error, Reason}, State#state{modstate=UpdModState}}
        end
    catch Error:Reason2 ->
            lager:warning("Unreadable object discarded in handoff: ~p:~p",
                          [Error, Reason2]),
            {reply, ok, State}
    end.

encode_handoff_item({B, K}, V) ->
    %% before sending data to another node change binary version
    %% to one supported by the cluster. This way we don't send
    %% unsupported formats to old nodes
    ObjFmt = riak_core_capability:get({riak_kv, object_format}, v0),
    try
        Value  = riak_object:to_binary_version(ObjFmt, B, K, V),
        encode_binary_object(B, K, Value)
    catch Error:Reason ->
            lager:warning("Handoff encode failed: ~p:~p",
                          [Error,Reason]),
            corrupted
    end.

set_vnode_forwarding(Forward, State) ->
    State#state{forward=Forward}.

is_empty(State=#state{mod=Mod, modstate=ModState}) ->
    IsEmpty = Mod:is_empty(ModState),
    case IsEmpty of
        true ->
            {true, State};
        false ->
            Size = maybe_calc_handoff_size(State),
            {false, Size, State}
    end.

maybe_calc_handoff_size(#state{mod=Mod,modstate=ModState}) ->
    {ok, Capabilities} = Mod:capabilities(ModState),
    case lists:member(size, Capabilities) of
        true -> Mod:data_size(ModState);
        false -> undefined
    end.

delete(State=#state{status_mgr_pid=StatusMgr, mod=Mod, modstate=ModState}) ->
    %% clear vnodeid first, if drop removes data but fails
    %% want to err on the side of creating a new vnodeid
    {ok, cleared} = clear_vnodeid(StatusMgr),
    UpdModState = case Mod:drop(ModState) of
                      {ok, S} ->
                          S;
                      {error, Reason, S2} ->
                          lager:error("Failed to drop ~p. Reason: ~p~n", [Mod, Reason]),
                          S2
                  end,
    case State#state.hashtrees of
        undefined ->
            ok;
        HT ->
            riak_kv_index_hashtree:destroy(HT)
    end,
    {ok, State#state{modstate=UpdModState,vnodeid=undefined,hashtrees=undefined}}.

terminate(_Reason, #state{mod=Mod, modstate=ModState}) ->
    Mod:stop(ModState),
    ok.

handle_info({{w1c_async_put, From, Type, Bucket, Key, EncodedVal, StartTS} = _Context, Reply},
            State=#state{idx=Idx}) ->
    update_hashtree(Bucket, Key, EncodedVal, State),
    riak_core_vnode:reply(From, ?KV_W1C_PUT_REPLY{reply=Reply, type=Type}),
    update_vnode_stats(vnode_put, Idx, StartTS),
    {ok, State};

handle_info({set_concurrency_limit, Lock, Limit}, State) ->
    try_set_concurrency_limit(Lock, Limit),
    {ok, State};

handle_info({ensemble_ping, From}, State) ->
    riak_ensemble_backend:pong(From),
    {ok, State};

handle_info({ensemble_get, Key, From}, State=#state{idx=Idx, forward=Fwd}) ->
    case Fwd of
        undefined ->
            {reply, {r, Retval, _, _}, State2} = do_get(undefined, Key, undefined, State),
            Reply = case Retval of
                        {ok, Obj} ->
                            Obj;
                        _ ->
                            notfound
                    end,
            riak_kv_ensemble_backend:reply(From, Reply),
            {ok, State2};
        Fwd when is_atom(Fwd) ->
            forward_get({Idx, Fwd}, Key, From),
            {ok, State}
    end;

handle_info({ensemble_put, Key, Obj, From}, State=#state{handoff_target=HOTarget,
                                                         idx=Idx,
                                                         forward=Fwd}) ->
    case Fwd of
        undefined ->
            {Result, State2} = actual_put_tracked(Key, Obj, [], false, undefined, State),
            Reply = case Result of
                        {dw, _Idx, _Obj, _ReqID} ->
                            Obj;
                        {dw, _Idx, _ReqID} ->
                            Obj;
                        {fail, _Idx, _ReqID} ->
                            failed
                    end,
            ((Reply =/= failed) and (HOTarget =/= undefined)) andalso raw_put(HOTarget, Key, Obj),
            riak_kv_ensemble_backend:reply(From, Reply),
            {ok, State2};
        Fwd when is_atom(Fwd) ->
            forward_put({Idx, Fwd}, Key, Obj, From),
            {ok, State}
    end;

handle_info({raw_forward_put, Key, Obj, From}, State) ->
    {Result, State2} = actual_put_tracked(Key, Obj, [], false, undefined, State),
    Reply = case Result of
                {dw, _Idx, _Obj, _ReqID} ->
                    Obj;
                {dw, _Idx, _ReqID} ->
                    Obj;
                {fail, _Idx, _ReqID} ->
                    failed
            end,
    riak_kv_ensemble_backend:reply(From, Reply),
    {ok, State2};
handle_info({raw_forward_get, Key, From}, State) ->
    {reply, {r, Retval, _, _}, State2} = do_get(undefined, Key, undefined, State),
    Reply = case Retval of
                {ok, Obj} ->
                    Obj;
                _ ->
                    notfound
            end,
    riak_kv_ensemble_backend:reply(From, Reply),
    {ok, State2};
handle_info({raw_put, Key, Obj}, State) ->
    {_, State2} = actual_put_tracked(Key, Obj, [], false, undefined, State),
    {ok, State2};

handle_info(retry_create_hashtree, State=#state{hashtrees=undefined}) ->
    State2 = maybe_create_hashtrees(State),
    case State2#state.hashtrees of
        undefined ->
            ok;
        _ ->
            lager:info("riak_kv/~p: successfully started index_hashtree on retry",
                       [State#state.idx])
    end,
    {ok, State2};
handle_info(retry_create_hashtree, State) ->
    {ok, State};
handle_info({'DOWN', _, _, Pid, _}, State=#state{hashtrees=Pid}) ->
    State2 = State#state{hashtrees=undefined},
    State3 = maybe_create_hashtrees(State2),
    {ok, State3};
handle_info({'DOWN', _, _, _, _}, State) ->
    {ok, State};
handle_info({final_delete, BKey, RObjHash}, State = #state{mod=Mod, modstate=ModState}) ->
    UpdState = case do_get_term(BKey, Mod, ModState) of
                   {{ok, RObj}, ModState1} ->
                       case delete_hash(RObj) of
                           RObjHash ->
                               do_backend_delete(BKey, RObj, State#state{modstate=ModState1});
                         _ ->
                               State#state{modstate=ModState1}
                       end;
                   {{error, _}, ModState1} ->
                       State#state{modstate=ModState1}
               end,
    {ok, UpdState};
handle_info({counter_lease, {FromPid, VnodeId, NewLease}}, State=#state{status_mgr_pid=FromPid, vnodeid=VnodeId}) ->
    #state{counter=CounterState} = State,
    CS1 = CounterState#counter_state{lease=NewLease, leasing=false},
    State2 = State#state{counter=CS1},
    {ok, State2};
handle_info({counter_lease, {FromPid, NewVnodeId, NewLease}}, State=#state{status_mgr_pid=FromPid, idx=Idx}) ->
    %% Lease rolled over MAX_INT (new vnodeid signifies this) so reset counter
    #state{counter=CounterState} = State,
    CS1 = CounterState#counter_state{lease=NewLease, leasing=false, cnt=1},
    State2 = State#state{vnodeid=NewVnodeId, counter=CS1},
    lager:info("New Vnode id for ~p. Epoch counter rolled over.", [Idx]),
    {ok, State2}.

handle_exit(Pid, Reason, State=#state{status_mgr_pid=Pid, idx=Index, counter=CntrState}) ->
    lager:error("Vnode status manager exit ~p", [Reason]),
    %% The status manager died, start a new one
    #counter_state{lease_size=LeaseSize, leasing=Leasing, use=UseEpochCounter} = CntrState,
    {ok, NewPid} = riak_kv_vnode_status_mgr:start_link(self(), Index, UseEpochCounter),

    if Leasing ->
            %% Crashed when getting a lease, try again pathalogical
            %% bad case here is that the lease gets to disk and the
            %% manager crashes, meaning an ever growing lease/new ids
            ok = riak_kv_vnode_status_mgr:lease_counter(NewPid, LeaseSize);
       ?ELSE ->
            ok
    end,
    {noreply, State#state{status_mgr_pid=NewPid}};
handle_exit(_Pid, Reason, State) ->
    %% A linked processes has died so the vnode
    %% process should take appropriate action here.
    %% The default behavior is to crash the vnode
    %% process so that it can be respawned
    %% by riak_core_vnode_master to prevent
    %% messages from stacking up on the process message
    %% queue and never being processed.
    lager:error("Linked process exited. Reason: ~p", [Reason]),
    {stop, linked_process_crash, State}.

%% Optional Callback. A node is about to exit. Ensure that this node doesn't
%% have any current ensemble members.
ready_to_exit() ->
    [] =:= riak_kv_ensembles:local_ensembles().

%% @private
forward_put({Idx, Node}, Key, Obj, From) ->
    Proxy = riak_core_vnode_proxy:reg_name(riak_kv_vnode, Idx, Node),
    riak_core_send_msg:bang_unreliable(Proxy, {raw_forward_put, Key, Obj, From}),
    ok.

%% @private
forward_get({Idx, Node}, Key, From) ->
    Proxy = riak_core_vnode_proxy:reg_name(riak_kv_vnode, Idx, Node),
    riak_core_send_msg:bang_unreliable(Proxy, {raw_forward_get, Key, From}),
    ok.

%% @private
raw_put({Idx, Node}, Key, Obj) ->
    Proxy = riak_core_vnode_proxy:reg_name(riak_kv_vnode, Idx, Node),
    %% Note: This cannot be bang_unreliable. Don't change.
    Proxy ! {raw_put, Key, Obj},
    ok.

%% @private
%% upon receipt of a client-initiated put
do_put(Sender, {Bucket,_Key}=BKey, RObj, ReqID, StartTime, Options, State) ->
    BProps =  case proplists:get_value(bucket_props, Options) of
                  undefined ->
                      riak_core_bucket:get_bucket(Bucket);
                  Props ->
                      Props
              end,
    PruneTime = case proplists:get_value(rr, Options, false) of
                    true ->
                        undefined;
                    false ->
                        StartTime
                end,
    Coord = proplists:get_value(coord, Options, false),
    CRDTOp = proplists:get_value(counter_op, Options, proplists:get_value(crdt_op, Options, undefined)),
    Write_once = proplists:get_value(write_once,Options,not_write_once),
    PutArgs = #putargs{returnbody=proplists:get_value(returnbody,Options,false) orelse Coord,
                       coord=Coord,
                       lww=proplists:get_value(last_write_wins, BProps, false),
                       bkey=BKey,
                       robj=RObj,
                       reqid=ReqID,
                       bprops=BProps,
                       starttime=StartTime,
                       prunetime=PruneTime,
                       crdt_op = CRDTOp,
                       write_once = Write_once },
    {PrepPutRes, UpdPutArgs, State2} = prepare_put(State, PutArgs),
    {Reply, UpdState} = perform_put(PrepPutRes, State2, UpdPutArgs),
    riak_core_vnode:reply(Sender, Reply),

    update_index_write_stats(UpdPutArgs#putargs.is_index, UpdPutArgs#putargs.index_specs),
    {Reply, UpdState}.

do_backend_delete(BKey, RObj, State = #state{idx = Idx,
                                             mod = Mod,
                                             modstate = ModState}) ->
    %% object is a tombstone or all siblings are tombstones
    %% Calculate the index specs to remove...
    %% JDM: This should just be a tombstone by this point, but better
    %% safe than sorry.
    IndexSpecs = riak_object:diff_index_specs(undefined, RObj),

    %% Do the delete...
    {Bucket, Key} = BKey,
    case Mod:delete(Bucket, Key, IndexSpecs, ModState) of
        {ok, UpdModState} ->
            ?INDEX(RObj, delete, Idx),
            delete_from_hashtree(Bucket, Key, State),
            maybe_cache_evict(BKey, State),
            update_index_delete_stats(IndexSpecs),
            State#state{modstate = UpdModState};
        {error, _Reason, UpdModState} ->
            State#state{modstate = UpdModState}
    end.

%% Compute a hash of the deleted object
delete_hash(RObj) ->
    erlang:phash2(RObj, 4294967296).

%%
is_write_once(#putargs{ write_once = {is_write_once, Encoded_robj} }) 
                                                when is_binary(Encoded_robj) ->
    true;
is_write_once(_) ->
    false.

prepare_put(State=#state{vnodeid=VId,
                         mod=Mod,
                         modstate=ModState},
            PutArgs=#putargs{bkey={Bucket, Key},
                             lww=LWW,
                             coord=Coord,
                             robj=RObj,
                             starttime=StartTime}) ->

    %% if this is a composite index write we need to change the key to be
    %% the key we will actually write into leveldb
    Key2 = maybe_rewrite_li_key(RObj, Key),
    PutArgs2 = PutArgs#putargs{bkey = {Bucket, Key2}},

    %% Can we avoid reading the existing object? If this is not an
    %% index backend, and the bucket is set to last-write-wins or write_once,
    %% then no need to incur additional get. Otherwise, we need to read the
    %% old object to know how the indexes have changed.
    {ok, Capabilities} = Mod:capabilities(Bucket, ModState),
    IndexBackend = lists:member(indexes, Capabilities),
    Is_write_once = is_write_once(PutArgs),
    if
        Is_write_once ->
            {{true, RObj}, PutArgs#putargs{is_index = false}, State};
        LWW andalso not IndexBackend ->
            ObjToStore =
                case Coord of
                    true ->
                        %% Do we need to use epochs here? I guess we
                        %% don't care, and since we don't read, we
                        %% can't.
                        riak_object:increment_vclock(RObj, VId, StartTime);
                    false ->
                        RObj
                end,
<<<<<<< HEAD
            {{true, ObjToStore}, PutArgs#putargs{is_index = false}, State};
        ?ELSE ->
            prepare_put(State, PutArgs, IndexBackend)
=======
            {{true, ObjToStore}, PutArgs2#putargs{is_index = false}, State};
        false ->
            prepare_put(State, PutArgs2, IndexBackend)
>>>>>>> b12a7dc7
    end.
prepare_put(State=#state{mod=Mod,
                         modstate=ModState,
                         idx=Idx,
                         md_cache=MDCache},
            PutArgs=#putargs{bkey={Bucket, Key}=BKey,
                             robj=RObj,
                             bprops=BProps,
                             coord=Coord,
                             lww=LWW,
                             starttime=StartTime,
                             prunetime=PruneTime,
                             crdt_op = CRDTOp},
            IndexBackend) ->
    {CacheClock, CacheData} = maybe_check_md_cache(MDCache, BKey),

    RequiresGet =
        case CacheClock of
            undefined ->
                true;
            Clock ->
                %% We need to perform a local get, to merge contents,
                %% if the local object has events unseen by the
                %% incoming object. If the incoming object descends
                %% the cache (i.e. has seen all its events) no need to
                %% do a local get and merge, just overwrite.
                not riak_object:vclock_descends(RObj, Clock)
        end,
    GetReply =
        case RequiresGet of
            true ->
                case do_get_object(Bucket, Key, Mod, ModState) of
                    {error, not_found, _UpdModState} ->
                        ok;
                    {ok, TheOldObj, _UpdModState} ->
                        {ok, TheOldObj}
                end;
            false ->
                FakeObj0 = riak_object:new(Bucket, Key, <<>>),
                FakeObj = riak_object:set_vclock(FakeObj0, CacheClock),
                {ok, FakeObj}
        end,
    case GetReply of
        ok ->
            case IndexBackend of
                true ->
                    IndexSpecs = riak_object:index_specs(RObj);
                false ->
                    IndexSpecs = []
            end,
            %% local not found, start a per key epoch
            {EpochId, State2} = new_key_epoch(State),
            case prepare_new_put(Coord, RObj, EpochId, StartTime, CRDTOp) of
                {error, E} ->
                    {{fail, Idx, E}, PutArgs, State2};
                ObjToStore ->
                    {{true, ObjToStore},
                     PutArgs#putargs{index_specs=IndexSpecs,
                                     is_index=IndexBackend}, State2}
            end;
        {ok, OldObj} ->
            {ActorId, State2} = maybe_new_key_epoch(Coord, State, OldObj, RObj),
            case put_merge(Coord, LWW, OldObj, RObj, ActorId, StartTime) of
                {oldobj, OldObj1} ->
                    {{false, OldObj1}, PutArgs, State2};
                {newobj, NewObj} ->
                    AMObj = enforce_allow_mult(NewObj, BProps),
                    IndexSpecs = case IndexBackend of
                                     true ->
                                         case CacheData /= undefined andalso
                                             RequiresGet == false of
                                             true ->
                                                 NewData = riak_object:index_data(AMObj),
                                                 riak_object:diff_index_data(NewData,
                                                                             CacheData);
                                             false ->
                                                 riak_object:diff_index_specs(AMObj,
                                                                              OldObj)
                                         end;
                                     false ->
                                         []
                                 end,
                    ObjToStore = case PruneTime of
                                     undefined ->
                                         AMObj;
                                     _ ->
                                         riak_object:prune_vclock(AMObj, PruneTime, BProps)
                                 end,
                    case handle_crdt(Coord, CRDTOp, ActorId, ObjToStore) of
                        {error, E} ->
                            {{fail, Idx, E}, PutArgs, State2};
                        ObjToStore2 ->
                            {{true, ObjToStore2},
                             PutArgs#putargs{index_specs=IndexSpecs,
                                             is_index=IndexBackend}, State2}
                    end
            end
    end.

%% @Doc in the case that this a co-ordinating put, prepare the object.
%% NOTE the `VId' is a new epoch actor for this object
prepare_new_put(true, RObj, VId, StartTime, undefined) ->
    riak_object:increment_vclock(RObj, VId, StartTime);
prepare_new_put(true, RObj, VId, StartTime, CRDTOp) ->
    VClockUp = riak_object:increment_vclock(RObj, VId, StartTime),
    %% coordinating a _NEW_ crdt operation means
    %% creating + updating the crdt.
    %% Make a new crdt, stuff it in the riak_object
    do_crdt_update(VClockUp, VId, CRDTOp);
prepare_new_put(false, RObj, _VId, _StartTime, _CounterOp) ->
    %% @TODO Not coordindating, not found local, is there an entry for
    %% us in the clock? If so, mark as dirty
    RObj.

handle_crdt(_, undefined, _VId, RObj) ->
    RObj;
handle_crdt(true, CRDTOp, VId, RObj) ->
    do_crdt_update(RObj, VId, CRDTOp);
handle_crdt(false, _CRDTOp, _Vid, RObj) ->
    RObj.

do_crdt_update(RObj, VId, CRDTOp) ->
    {Time, Value} = timer:tc(riak_kv_crdt, update, [RObj, VId, CRDTOp]),
    ok = riak_kv_stat:update({vnode_dt_update, get_crdt_mod(CRDTOp), Time}),
    Value.

get_crdt_mod(Int) when is_integer(Int) -> ?COUNTER_TYPE;
get_crdt_mod(#crdt_op{mod=Mod}) -> Mod;
get_crdt_mod(Atom) when is_atom(Atom) -> Atom.

-spec perform_put(term(), #state{}, #putargs{}) ->
        {PutResult::term(), #state{}}.
perform_put({fail, _, _}=Reply, State, _PutArgs) ->
    {Reply, State};
perform_put({false, Obj},
            #state{idx=Idx}=State,
            #putargs{returnbody=true,
                     reqid=ReqID}) ->
    {{dw, Idx, Obj, ReqID}, State};
perform_put({false, _Obj},
            #state{idx=Idx}=State,
            #putargs{returnbody=false,
                     reqid=ReqId}) ->
    {{dw, Idx, ReqId}, State};
perform_put({true, _}, 
            State,
            #putargs{ write_once = {is_write_once, Encoded_robj} } = PutArgs) when is_binary(Encoded_robj) ->
    perform_write_once_put(State, PutArgs);
perform_put({true, Obj},
            State,
            #putargs{returnbody=RB,
                     bkey=BKey,
                     reqid=ReqID,
                     index_specs=IndexSpecs}) ->
    {Reply, State2} = actual_put(BKey, Obj, IndexSpecs, RB, ReqID, State),
    {Reply, State2}.

%%
perform_write_once_put(#state{ idx = Idx, mod = Mod, modstate = ModState1 } = State,
                       #putargs{bkey= {Bucket, Key},
                                reqid=ReqID,
                                index_specs=IndexSpecs,
                                write_once = {is_write_once, Encoded_robj} }) ->
    PutResult = Mod:put(Bucket, Key, IndexSpecs, Encoded_robj, ModState1),
    case PutResult of
        {ok, ModState2} ->
            Reply = {dw, Idx, ReqID};
        {error, Reason, ModState2} ->
            Reply = {fail, Idx, Reason}
    end,
    {Reply, State#state{ modstate = ModState2 }}.

actual_put(BKey={Bucket, Key}, Obj, IndexSpecs, RB, ReqID,
           State=#state{idx=Idx,
                        mod=Mod,
                        modstate=ModState}) ->
    case encode_and_put(Obj, Mod, Bucket, Key, IndexSpecs, ModState,
                       do_max_check) of
        {{ok, UpdModState}, EncodedVal} ->
            update_hashtree(Bucket, Key, EncodedVal, State),
            maybe_cache_object(BKey, Obj, State),
            ?INDEX(Obj, put, Idx),
            case RB of
                true ->
                    Reply = {dw, Idx, Obj, ReqID};
                false ->
                    Reply = {dw, Idx, ReqID}
            end;
        {{error, Reason, UpdModState}, _EncodedVal} ->
            Reply = {fail, Idx, Reason}
    end,
    {Reply, State#state{modstate=UpdModState}}.

actual_put_tracked(BKey, Obj, IndexSpecs, RB, ReqId, State) ->
    StartTS = os:timestamp(),
    Result = actual_put(BKey, Obj, IndexSpecs, RB, ReqId, State),
    update_vnode_stats(vnode_put, State#state.idx, StartTS),
    Result.

do_reformat({Bucket, Key}=BKey, State=#state{mod=Mod, modstate=ModState}) ->
    case do_get_object(Bucket, Key, Mod, ModState) of
        {error, not_found, _UpdModState} ->
            Reply = {error, not_found},
            UpdState = State;
        {ok, RObj, _UpdModState} ->
            %% since it is assumed capabilities have been properly set
            %% to the desired version, to reformat, all we need to do
            %% is submit a new write
            PutArgs = #putargs{returnbody=false,
                               bkey=BKey,
                               reqid=undefined,
                               index_specs=[]},
            case perform_put({true, RObj}, State, PutArgs) of
                {{fail, _, Reason}, UpdState}  ->
                    Reply = {error, Reason};
                {_, UpdState} ->
                    Reply = ok
            end
    end,
    {Reply, UpdState}.

%% @private
maybe_rewrite_li_key(RObj, Key) ->
    case riak_object:is_li(RObj) of
	true  -> riak_object:get_li_key(RObj);
	false -> Key
    end.

%% @private
%% enforce allow_mult bucket property so that no backend ever stores
%% an object with multiple contents if allow_mult=false for that bucket
enforce_allow_mult(Obj, BProps) ->
    case proplists:get_value(allow_mult, BProps) of
        true -> Obj;
        _ ->
            case riak_object:get_contents(Obj) of
                [_] -> Obj;
                Mult ->
                    {MD, V} = select_newest_content(Mult),
                    riak_object:set_contents(Obj, [{MD, V}])
            end
    end.

%% @private
%% choose the latest content to store for the allow_mult=false case
select_newest_content(Mult) ->
    hd(lists:sort(
         fun({MD0, _}, {MD1, _}) ->
                 riak_core_util:compare_dates(
                   dict:fetch(<<"X-Riak-Last-Modified">>, MD0),
                   dict:fetch(<<"X-Riak-Last-Modified">>, MD1))
         end,
         Mult)).

%% @private
put_merge(false, true, _CurObj, UpdObj, _VId, _StartTime) -> % coord=false, LWW=true
    %% @TODO Do we need to mark the clock dirty here? I think so
    %% @TODO Check the clock of the incoming object, if it is more advanced
    %% for our actor than we are then something is amiss, and we need
    %% to mark the actor as dirty for this key
    {newobj, UpdObj};
put_merge(false, false, CurObj, UpdObj, _VId, _StartTime) -> % coord=false, LWW=false
    %% a downstream merge, or replication of a coordinated PUT
    %% Merge the value received with local replica value
    %% and store the value IFF it is different to what we already have
    %%
    %% @TODO Check the clock of the incoming object, if it is more advanced
    %% for our actor than we are then something is amiss, and we need
    %% to mark the actor as dirty for this key
    ResObj = riak_object:syntactic_merge(CurObj, UpdObj),
    case riak_object:equal(ResObj, CurObj) of
        true ->
            {oldobj, CurObj};
        false ->
            {newobj, ResObj}
    end;
put_merge(true, LWW, CurObj, UpdObj, VId, StartTime) ->
    %% @TODO If the current object has a dirty clock, we need to start
    %% a new per key epoch and mark clock as clean.
    {newobj, riak_object:update(LWW, CurObj, UpdObj, VId, StartTime)}.

%% @private
do_get(_Sender, BKey, ReqID,
       State=#state{idx=Idx, mod=Mod, modstate=ModState}) ->
    StartTS = os:timestamp(),
    {Retval, ModState1} = do_get_term(BKey, Mod, ModState),
    case Retval of
        {ok, Obj} ->
            maybe_cache_object(BKey, Obj, State);
        _ ->
            ok
    end,
    update_vnode_stats(vnode_get, Idx, StartTS),
    {reply, {r, Retval, Idx, ReqID}, State#state{modstate=ModState1}}.

%% @private
-spec do_get_term({binary(), binary()}, atom(), tuple()) ->
                         {{ok, riak_object:riak_object()}, tuple()} |
                         {{error, notfound}, tuple()} |
                         {{error, any()}, tuple()}.
do_get_term({Bucket, Key}, Mod, ModState) ->
    case do_get_object(Bucket, Key, Mod, ModState) of
        {ok, Obj, UpdModState} ->
            {{ok, Obj}, UpdModState};
        %% @TODO Eventually it would be good to
        %% make the use of not_found or notfound
        %% consistent throughout the code.
        {error, not_found, UpdModState} ->
            {{error, notfound}, UpdModState};
        {error, Reason, UpdModState} ->
            {{error, Reason}, UpdModState};
        Err ->
            Err
    end.

do_get_binary(Bucket, Key, Mod, ModState) ->
    case uses_r_object(Mod, ModState, Bucket) of
        true ->
            Mod:get_object(Bucket, Key, true, ModState);
        false ->
            Mod:get(Bucket, Key, ModState)
    end.

do_get_object(Bucket, Key, Mod, ModState) ->
    case uses_r_object(Mod, ModState, Bucket) of
        true ->
            %% Non binary returns do not trigger size warnings
            Mod:get_object(Bucket, Key, false, ModState);
        false ->
            case do_get_binary(Bucket, Key, Mod, ModState) of
                {ok, ObjBin, _UpdModState} ->
                    BinSize = size(ObjBin),
                    WarnSize = app_helper:get_env(riak_kv, warn_object_size),
                    case BinSize > WarnSize of
                        true ->
                            lager:warning("Read large object ~p/~p (~p bytes)",
                                          [Bucket, Key, BinSize]);
                        false ->
                            ok
                    end,
                    try
                        case riak_object:from_binary(Bucket, Key, ObjBin) of
                            {error, Reason} ->
                                throw(Reason);
                            RObj ->
                                {ok, RObj, _UpdModState}
                        end
                    catch _:_ ->
                            lager:warning("Unreadable object ~p/~p discarded",
                                          [Bucket,Key]),
                            {error, not_found, _UpdModState}
                    end;
                Else ->
                    Else
            end
    end.

%% @private
%% @doc This is a generic function for operations that involve
%% listing things from the backend. Examples are listing buckets,
%% listing keys, or doing secondary index queries.
list(FoldFun, FinishFun, Mod, ModFun, ModState, Opts, Buffer) ->
    case Mod:ModFun(FoldFun, Buffer, Opts, ModState) of
        {ok, Acc} ->
            FinishFun(Acc);
        {async, AsyncWork} ->
            {async, AsyncWork}
    end.

%% @private
fold_fun(buckets, BufferMod, none, _Extra) ->
    fun(Bucket, Buffer) ->
            BufferMod:add(Bucket, Buffer)
    end;
fold_fun(buckets, BufferMod, Filter, _Extra) ->
    fun(Bucket, Buffer) ->
            case Filter(Bucket) of
                true ->
                    BufferMod:add(Bucket, Buffer);
                false ->
                    Buffer
            end
    end;
fold_fun(keys, BufferMod, none, undefined) ->
    fun(_, Key, Buffer) ->
            BufferMod:add(Key, Buffer)
    end;
fold_fun(keys, BufferMod, none, {Bucket, Index, N, NumPartitions}) ->
    fun(_, Key, Buffer) ->
            Hash = riak_core_util:chash_key({Bucket, Key}),
            case riak_core_ring:future_index(Hash, Index, N, NumPartitions, NumPartitions) of
                Index ->
                    BufferMod:add(Key, Buffer);
                _ ->
                    Buffer
            end
    end;
fold_fun(keys, BufferMod, Filter, undefined) ->
    fun(_, Key, Buffer) ->
            case Filter(Key) of
                true ->
                    BufferMod:add(Key, Buffer);
                false ->
                    Buffer
            end
    end;
fold_fun(keys, BufferMod, Filter, {Bucket, Index, N, NumPartitions}) ->
    fun(_, Key, Buffer) ->
            Hash = riak_core_util:chash_key({Bucket, Key}),
            case riak_core_ring:future_index(Hash, Index, N, NumPartitions, NumPartitions) of
                Index ->
                    case Filter(Key) of
                        true ->
                            BufferMod:add(Key, Buffer);
                        false ->
                            Buffer
                    end;
                _ ->
                    Buffer
            end
    end.

%% @private
result_fun(Sender) ->
    fun(Items) ->
            riak_core_vnode:reply(Sender, Items)
    end.

%% @private
result_fun(Bucket, Sender) ->
    fun(Items) ->
            riak_core_vnode:reply(Sender, {Bucket, Items})
    end.

fold_extras_keys(Index, Bucket) ->
    case app_helper:get_env(riak_kv, fold_preflist_filter, false) of
        true ->
            {ok, R} = riak_core_ring_manager:get_my_ring(),
            NValMap = nval_map(R),
            N = case lists:keyfind(Bucket, 1, NValMap) of
                    false -> riak_core_bucket:default_object_nval();
                    {Bucket, NVal} -> NVal
                end,
            NumPartitions = riak_core_ring:num_partitions(R),
            {Bucket, Index, N, NumPartitions};
        false ->
            undefined
    end.

%% wait for acknowledgement that results were received before
%% continuing, as a way of providing backpressure for processes that
%% can't handle results as fast as we can send them
result_fun_ack(Bucket, Sender) ->
    fun(Items) ->
            Monitor = riak_core_vnode:monitor(Sender),
            riak_core_vnode:reply(Sender, {{self(), Monitor}, Bucket, Items}),
            receive
                {Monitor, ok} ->
                    erlang:demonitor(Monitor, [flush]);
                {Monitor, stop_fold} ->
                    erlang:demonitor(Monitor, [flush]),
                    throw(stop_fold);
                {'DOWN', Monitor, process, _Pid, _Reason} ->
                    throw(receiver_down)
            end
    end.

%% @doc If a listkeys request sends a result of `{From, Bucket,
%% Items}', that means it wants acknowledgement of those items before
%% it will send more.  Call this function with that `From' to trigger
%% the next batch.
-spec ack_keys(From::{pid(), reference()}) -> term().
ack_keys({Pid, Ref}) ->
    Pid ! {Ref, ok}.

stop_fold({Pid, Ref}) ->
    Pid ! {Ref, stop_fold}.

%% @private
finish_fun(BufferMod, Sender) ->
    fun(Buffer) ->
            finish_fold(BufferMod, Buffer, Sender)
    end.

%% @private
finish_fold(BufferMod, Buffer, Sender) ->
    BufferMod:flush(Buffer),
    riak_core_vnode:reply(Sender, done).

%% @private
do_delete(BKey, State) ->
    Mod = State#state.mod,
    ModState = State#state.modstate,
    Idx = State#state.idx,
    DeleteMode = State#state.delete_mode,

    %% Get the existing object.
    case do_get_term(BKey, Mod, ModState) of
        {{ok, RObj}, UpdModState} ->
            %% Object exists, check if it should be deleted.
            case riak_kv_util:obj_not_deleted(RObj) of
                undefined ->
                    case DeleteMode of
                        keep ->
                            %% keep tombstones indefinitely
                            {reply, {fail, Idx, del_mode_keep},
                             State#state{modstate=UpdModState}};
                        immediate ->
                            UpdState = do_backend_delete(BKey, RObj,
                                                         State#state{modstate=UpdModState}),
                            {reply, {del, Idx, del_mode_immediate}, UpdState};
                        Delay when is_integer(Delay) ->
                            erlang:send_after(Delay, self(),
                                              {final_delete, BKey,
                                               delete_hash(RObj)}),
                            %% Nothing checks these messages - will just reply
                            %% del for now until we can refactor.
                            {reply, {del, Idx, del_mode_delayed},
                             State#state{modstate=UpdModState}}
                    end;
                _ ->
                    %% not a tombstone or not all siblings are tombstones
                    {reply, {fail, Idx, not_tombstone}, State#state{modstate=UpdModState}}
            end;
        {{error, notfound}, UpdModState} ->
            %% does not exist in the backend
            {reply, {fail, Idx, not_found}, State#state{modstate=UpdModState}}
    end.

%% @private
do_fold(Fun, Acc0, Sender, ReqOpts, State=#state{async_folding=AsyncFolding,
                                                 mod=Mod,
                                                 modstate=ModState}) ->
    {ok, Capabilities} = Mod:capabilities(ModState),
    Opts0 = maybe_enable_async_fold(AsyncFolding, Capabilities, ReqOpts),
    Opts = maybe_enable_iterator_refresh(Capabilities, Opts0),
    case Mod:fold_objects(Fun, Acc0, Opts, ModState) of
        {ok, Acc} ->
            {reply, Acc, State};
        {async, Work} ->
            FinishFun =
                fun(Acc) ->
                        riak_core_vnode:reply(Sender, Acc)
                end,
            {async, {fold, Work, FinishFun}, Sender, State};
        ER ->
            {reply, ER, State}
    end.

%% @private
maybe_enable_async_fold(AsyncFolding, Capabilities, Opts) ->
    AsyncBackend = lists:member(async_fold, Capabilities),
    case AsyncFolding andalso AsyncBackend of
        true ->
            [async_fold|Opts];
        false ->
            Opts
    end.

%% @private
maybe_enable_iterator_refresh(Capabilities, Opts) ->
    Refresh = app_helper:get_env(riak_kv, iterator_refresh, true),
    case Refresh andalso lists:member(iterator_refresh, Capabilities) of
        true ->
            Opts;
        false ->
            lists:keydelete(iterator_refresh, 1, Opts)
    end.

%% @private
do_get_vclocks(KeyList,_State=#state{mod=Mod,modstate=ModState}) ->
    [{BKey, do_get_vclock(BKey,Mod,ModState)} || BKey <- KeyList].
%% @private
do_get_vclock({Bucket, Key}, Mod, ModState) ->
    case do_get_object(Bucket, Key, Mod, ModState) of
        {error, not_found, _UpdModState} -> vclock:fresh();
        {ok, Obj, _UpdModState} -> riak_object:vclock(Obj)
    end.

%% @private
%% upon receipt of a handoff datum, there is no client FSM
do_diffobj_put({Bucket, Key}=BKey, DiffObj,
               StateData=#state{mod=Mod,
                                modstate=ModState,
                                idx=Idx}) ->
    StartTS = os:timestamp(),
    {ok, Capabilities} = Mod:capabilities(Bucket, ModState),
    IndexBackend = lists:member(indexes, Capabilities),
    maybe_cache_evict(BKey, StateData),
    case do_get_object(Bucket, Key, Mod, ModState) of
        {error, not_found, _UpdModState} ->
            case IndexBackend of
                true ->
                    IndexSpecs = riak_object:index_specs(DiffObj);
                false ->
                    IndexSpecs = []
            end,
            case encode_and_put(DiffObj, Mod, Bucket, Key,
                                IndexSpecs, ModState, no_max_check) of
                {{ok, _UpdModState} = InnerRes, _EncodedVal} ->
                    update_hashtree(Bucket, Key, DiffObj, StateData),
                    update_index_write_stats(IndexBackend, IndexSpecs),
                    update_vnode_stats(vnode_put, Idx, StartTS),
                    ?INDEX(DiffObj, handoff, Idx),
                    InnerRes;
                {InnerRes, _Val} ->
                    InnerRes
            end;
        {ok, OldObj, _UpdModState} ->
            %% Merge handoff values with the current - possibly discarding
            %% if out of date.  Ok to set VId/Starttime undefined as
            %% they are not used for non-coordinating puts.
            case put_merge(false, false, OldObj, DiffObj, undefined, undefined) of
                {oldobj, _} ->
                    {ok, ModState};
                {newobj, NewObj} ->
                    AMObj = enforce_allow_mult(NewObj, riak_core_bucket:get_bucket(Bucket)),
                    case IndexBackend of
                        true ->
                            IndexSpecs = riak_object:diff_index_specs(AMObj, OldObj);
                        false ->
                            IndexSpecs = []
                    end,
                    case encode_and_put(AMObj, Mod, Bucket, Key,
                                        IndexSpecs, ModState, no_max_check) of
                        {{ok, _UpdModState} = InnerRes, _EncodedVal} ->
                            update_hashtree(Bucket, Key, AMObj, StateData),
                            update_index_write_stats(IndexBackend, IndexSpecs),
                            update_vnode_stats(vnode_put, Idx, StartTS),
                            ?INDEX(AMObj, handoff, Idx),
                            InnerRes;
                        {InnerRes, _EncodedVal} ->
                            InnerRes
                    end
            end
    end.

-spec update_hashtree(binary(), binary(),
                      riak_object:riak_object() | binary(),
                      state()) -> ok.
update_hashtree(_Bucket, _Key, _RObj, #state{hashtrees=undefined}) ->
    ok;
update_hashtree(Bucket, Key, BinObj, State) when is_binary(BinObj) ->
    RObj = riak_object:from_binary(Bucket, Key, BinObj),
    update_hashtree(Bucket, Key, RObj, State);
update_hashtree(Bucket, Key, RObj, #state{hashtrees=Trees}) ->
    Items = [{object, {Bucket, Key}, RObj}],
    case get_hashtree_token() of
        true ->
            riak_kv_index_hashtree:async_insert(Items, [], Trees),
            ok;
        false ->
            riak_kv_index_hashtree:insert(Items, [], Trees),
            put(hashtree_tokens, max_hashtree_tokens()),
            ok
    end.

delete_from_hashtree(Bucket, Key, #state{hashtrees=Trees})->
    Items = [{object, {Bucket, Key}}],
    case get_hashtree_token() of
        true ->
            riak_kv_index_hashtree:async_delete(Items, Trees),
            ok;
        false ->
            riak_kv_index_hashtree:delete(Items, Trees),
            put(hashtree_tokens, max_hashtree_tokens()),
            ok
    end.

get_hashtree_token() ->
    Tokens = get(hashtree_tokens),
    case Tokens of
        undefined ->
            put(hashtree_tokens, max_hashtree_tokens() - 1),
            true;
        N when N > 0 ->
            put(hashtree_tokens, Tokens - 1),
            true;
        _ ->
            false
    end.

-spec max_hashtree_tokens() -> pos_integer().
max_hashtree_tokens() ->
    app_helper:get_env(riak_kv,
                       anti_entropy_max_async,
                       ?DEFAULT_HASHTREE_TOKENS).

%% @private Get the vnodeid, assigning and storing if necessary.  Also
%% get the current op counter, using the (new?) threshold to assign
%% and store a new leased counter if needed. NOTE: this is different
%% to the previous function, as it will now _always_ store a new
%% status to disk as it will grab a new lease.
%%
%%  @TODO document the need for, and invariants of the counter
-spec get_vnodeid_and_counter(pid(), non_neg_integer(), boolean()) ->
                                     {ok, {vnodeid(), #counter_state{}}} |
                                     {error, Reason::term()}.
get_vnodeid_and_counter(StatusMgr, CounterLeaseSize, UseEpochCounter) ->
    {ok, {VId, Counter, Lease}} = riak_kv_vnode_status_mgr:get_vnodeid_and_counter(StatusMgr, CounterLeaseSize),
    {ok, {VId, #counter_state{cnt=Counter, lease=Lease, lease_size=CounterLeaseSize, use=UseEpochCounter}}}.

%% Clear the vnodeid - returns {ok, cleared}
clear_vnodeid(StatusMgr) ->
    riak_kv_vnode_status_mgr:clear_vnodeid(StatusMgr).

%% @private
wait_for_vnode_status_results([], _ReqId, Acc) ->
    Acc;
wait_for_vnode_status_results(PrefLists, ReqId, Acc) ->
    receive
        {ReqId, {vnode_status, Index, Status}} ->
            UpdPrefLists = proplists:delete(Index, PrefLists),
            wait_for_vnode_status_results(UpdPrefLists,
                                          ReqId,
                                          [{Index, Status} | Acc]);
         _ ->
            wait_for_vnode_status_results(PrefLists, ReqId, Acc)
    end.

%% @private
-spec update_vnode_stats(vnode_get | vnode_put, partition(), erlang:timestamp()) ->
                                ok.
update_vnode_stats(Op, Idx, StartTS) ->
    ok = riak_kv_stat:update({Op, Idx, timer:now_diff( os:timestamp(), StartTS)}).

%% @private
update_index_write_stats(false, _IndexSpecs) ->
    ok;
update_index_write_stats(true, IndexSpecs) ->
    {Added, Removed} = count_index_specs(IndexSpecs),
    ok = riak_kv_stat:update({vnode_index_write, Added, Removed}).

%% @private
update_index_delete_stats(IndexSpecs) ->
    {_Added, Removed} = count_index_specs(IndexSpecs),
    ok = riak_kv_stat:update({vnode_index_delete, Removed}).

%% @private
%% @doc Given a list of index specs, return the number to add and
%% remove.
count_index_specs(IndexSpecs) ->
    %% Count index specs...
    F = fun({add, _, _}, {AddAcc, RemoveAcc}) ->
                {AddAcc + 1, RemoveAcc};
           ({remove, _, _}, {AddAcc, RemoveAcc}) ->
                {AddAcc, RemoveAcc + 1}
        end,
    lists:foldl(F, {0, 0}, IndexSpecs).


nval_map(Ring) ->
    riak_core_bucket:bucket_nval_map(Ring).

%% @private
object_info({Bucket, _Key}=BKey) ->
    Hash = riak_core_util:chash_key(BKey),
    {Bucket, Hash}.

%% @private
%% Encoding and decoding selection:

handoff_data_encoding_method() ->
    riak_core_capability:get({riak_kv, handoff_data_encoding}, encode_zlib).

%% Decode a binary object. We first try to interpret the data as a "new format" object which indicates
%% its encoding method, but if that fails we use the legacy zlib and protocol buffer decoding:
decode_binary_object(BinaryObject) ->
    try binary_to_term(BinaryObject) of
        { Method, BinObj } ->
                                case Method of
                                    encode_raw  -> {B, K, Val} = BinObj,
                                                   BKey = {B, K},
                                                   {BKey, Val};

                                    _           -> lager:error("Invalid handoff encoding ~p", [Method]),
                                                   throw(invalid_handoff_encoding)
                                end;

        _                   ->  lager:error("Request to decode invalid handoff object"),
                                throw(invalid_handoff_object)

    %% An exception means we have a legacy handoff object:
    catch
        _:_                 -> do_zlib_decode(BinaryObject)
    end.

do_zlib_decode(BinaryObject) ->
    DecodedObject = zlib:unzip(BinaryObject),
    PBObj = riak_core_pb:decode_riakobject_pb(DecodedObject),
    BKey = {PBObj#riakobject_pb.bucket,PBObj#riakobject_pb.key},
    {BKey, PBObj#riakobject_pb.val}.

encode_binary_object(Bucket, Key, Value) ->
    Method = handoff_data_encoding_method(),

    case Method of
        encode_raw  -> EncodedObject = { Bucket, Key, iolist_to_binary(Value) },
                       return_encoded_binary_object(Method, EncodedObject);

        %% zlib encoding is a special case, we return the legacy format:
        encode_zlib -> PBEncodedObject = riak_core_pb:encode_riakobject_pb(#riakobject_pb{bucket=Bucket, key=Key, val=Value}),
                       zlib:zip(PBEncodedObject)
    end.

%% Return objects in a consistent form:
return_encoded_binary_object(Method, EncodedObject) ->
    term_to_binary({ Method, EncodedObject }).

-spec encode_and_put(
      Obj::riak_object:riak_object(), Mod::term(), Bucket::riak_object:bucket(),
      Key::riak_object:key(), IndexSpecs::list(), ModState::term(),
       MaxCheckFlag::no_max_check | do_max_check) ->
           {{ok, UpdModState::term()}, EncodedObj::binary()} |
           {{error, Reason::term(), UpdModState::term()}, EncodedObj::binary()}.

encode_and_put(Obj, Mod, Bucket, Key, IndexSpecs, ModState, MaxCheckFlag) ->
    DoMaxCheck = MaxCheckFlag == do_max_check,
    NumSiblings = riak_object:value_count(Obj),
    case DoMaxCheck andalso
         NumSiblings > app_helper:get_env(riak_kv, max_siblings) of
        true ->
            lager:error("Put failure: too many siblings for object ~p/~p (~p)",
                        [Bucket, Key, NumSiblings]),
            {{error, {too_many_siblings, NumSiblings}, ModState},
             undefined};
        false ->
            case NumSiblings > app_helper:get_env(riak_kv, warn_siblings) of
                true ->
                    lager:warning("Too many siblings for object ~p/~p (~p)",
                                  [Bucket, Key, NumSiblings]);
                false ->
                    ok
            end,
            encode_and_put_no_sib_check(Obj, Mod, Bucket, Key, IndexSpecs,
                                        ModState, MaxCheckFlag)
    end.

encode_and_put_no_sib_check(Obj, Mod, Bucket, Key, IndexSpecs, ModState,
                            MaxCheckFlag) ->
    DoMaxCheck = MaxCheckFlag == do_max_check,
    case uses_r_object(Mod, ModState, Bucket) of
        true ->
            %% Non binary returning backends will have to handle size warnings
            %% and errors themselves.
            Mod:put_object(Bucket, Key, IndexSpecs, Obj, ModState);
        false ->
            ObjFmt = riak_core_capability:get({riak_kv, object_format}, v0),
            EncodedVal = riak_object:to_binary(ObjFmt, Obj),
            BinSize = size(EncodedVal),
            %% Report or fail on large objects
            case DoMaxCheck andalso
                 BinSize > app_helper:get_env(riak_kv, max_object_size) of
                true ->
                    lager:error("Put failure: object too large to write ~p/~p ~p bytes",
                                [Bucket, Key, BinSize]),
                    {{error, {too_large, BinSize}, ModState},
                     EncodedVal};
                false ->
                    WarnSize = app_helper:get_env(riak_kv, warn_object_size),
                    case BinSize > WarnSize of
                       true ->
                            lager:warning("Writing very large object " ++
                                          "(~p bytes) to ~p/~p",
                                          [BinSize, Bucket, Key]);
                        false ->
                            ok
                    end,
                    PutRet = Mod:put(Bucket, Key, IndexSpecs, EncodedVal,
                                     ModState),
                    {PutRet, EncodedVal}
            end
    end.

uses_r_object(Mod, ModState, Bucket) ->
    {ok, Capabilities} = Mod:capabilities(Bucket, ModState),
    lists:member(uses_r_object, Capabilities).

sanitize_bkey({{<<"default">>, B}, K}) ->
    {B, K};
sanitize_bkey(BKey) ->
    BKey.

%% @private
%% @doc Unless skipping the background manager, try to acquire the per-vnode lock.
%%      Sets our task meta-data in the lock as 'handoff', which is useful for
%%      seeing what's holding the lock via @link riak_core_background_mgr:ps/0.
-spec maybe_get_vnode_lock(SrcPartition::integer(), pid()) -> ok | max_concurrency.
maybe_get_vnode_lock(SrcPartition, Pid) ->
    case riak_core_bg_manager:use_bg_mgr(riak_kv, handoff_use_background_manager) of
        true  ->
            Lock = ?KV_VNODE_LOCK(SrcPartition),
            case riak_core_bg_manager:get_lock(Lock, Pid, [{task, handoff}]) of
                {ok, _Ref} -> ok;
                max_concurrency -> max_concurrency
            end;
        false ->
            ok
    end.

%% @private
%% @doc Query the application environment for 'vnode_lock_concurrency', and
%%      if it's an integer, use it to set the maximum vnode lock concurrency
%%      for Idx. If the background manager is not available yet, schedule a
%%      retry for later. If the application environment variable
%%      'riak_core/use_background_manager' is false, this code just
%%      returns ok without registering.
try_set_vnode_lock_limit(Idx) ->
    %% By default, register per-vnode concurrency limit "lock" with 1 so that only a
    %% single participating subsystem can run a vnode fold at a time. Participation is
    %% voluntary :-)
    Concurrency = case app_helper:get_env(riak_kv, vnode_lock_concurrency, 1) of
                      N when is_integer(N) -> N;
                      _NotNumber -> 1
                  end,
    try_set_concurrency_limit(?KV_VNODE_LOCK(Idx), Concurrency).

try_set_concurrency_limit(Lock, Limit) ->
    try_set_concurrency_limit(Lock, Limit, riak_core_bg_manager:use_bg_mgr()).

try_set_concurrency_limit(_Lock, _Limit, false) ->
    %% skip background manager
    ok;
try_set_concurrency_limit(Lock, Limit, true) ->
    %% this is ok to do more than once
    case riak_core_bg_manager:set_concurrency_limit(Lock, Limit) of
        unregistered ->
            %% not ready yet, try again later
            lager:debug("Background manager unavailable. Will try to set: ~p later.", [Lock]),
            erlang:send_after(250, ?MODULE, {set_concurrency_limit, Lock, Limit});
        _ ->
            lager:debug("Registered lock: ~p", [Lock]),
            ok
    end.

maybe_check_md_cache(Table, BKey) ->
    case Table of
        undefined ->
            {undefined, undefined};
        _ ->
            case ets:lookup(Table, BKey) of
                [{_TS, BKey, MD}] ->
                    MD;
                [] ->
                    {undefined, undefined}
            end
    end.

maybe_cache_object(BKey, Obj, #state{md_cache = MDCache,
                                     md_cache_size = MDCacheSize}) ->
    case MDCache of
        undefined ->
            ok;
        _ ->
            VClock = riak_object:vclock(Obj),
            IndexData = riak_object:index_data(Obj),
            insert_md_cache(MDCache, MDCacheSize, BKey, {VClock, IndexData})
    end.

maybe_cache_evict(BKey, #state{md_cache = MDCache}) ->
    case MDCache of
        undefined ->
            ok;
        _ ->
            ets:delete(MDCache, BKey)
    end.

insert_md_cache(Table, MaxSize, BKey, MD) ->
    TS = os:timestamp(),
    case ets:insert(Table, {TS, BKey, MD}) of
        true ->
            Size = ets:info(Table, memory),
            case Size > MaxSize of
                true ->
                    trim_md_cache(Table, MaxSize);
                false ->
                    ok
            end
    end.

trim_md_cache(Table, MaxSize) ->
    Oldest = ets:first(Table),
    case Oldest of
        '$end_of_table' ->
            ok;
        BKey ->
            ets:delete(Table, BKey),
            Size = ets:info(Table, memory),
            case Size > MaxSize of
                true ->
                    trim_md_cache(Table, MaxSize);
                false ->
                    ok
            end
    end.

new_md_cache(VId) ->
    MDCacheName = list_to_atom(?MD_CACHE_BASE ++ integer_to_list(binary:decode_unsigned(VId))),
    %% ordered set to make sure that the first key is the oldest
    %% term format is {TimeStamp, Key, ValueTuple}
    ets:new(MDCacheName, [ordered_set, {keypos,2}]).

%% @private increment the per vnode coordinating put counter,
%% flushing/leasing if needed
-spec update_counter(state()) -> state().
update_counter(State=#state{counter=CounterState}) ->
    #counter_state{cnt=Counter0} = CounterState,
    Counter = Counter0 +  1,
    maybe_lease_counter(State#state{counter=CounterState#counter_state{cnt=Counter}}).


%% @private we can never use a counter that is greater or equal to the
%% one fsynced to disk. If the incremented counter is == to the
%% current Lease, we must block until the new Lease is stored. If the
%% current counter is 80% through the current lease, and we have not
%% asked for a new lease, ask for one.  If we're less than 80% through
%% the lease, do nothing.  If not yet blocking(equal) and we already
%% asked for a new lease, do nothing.
maybe_lease_counter(#state{vnodeid=VId, counter=#counter_state{cnt=Cnt, lease=Lease}})
  when Cnt > Lease ->
    %% Holy broken invariant. Log and crash.
    lager:error("Broken invariant, epoch counter ~p greater than lease ~p for vnode ~p. Crashing.",
                [Cnt, Lease, VId]),
    exit(epoch_counter_invariant_broken);
maybe_lease_counter(State=#state{counter=#counter_state{cnt=Lease, lease=Lease,
                                                        leasing=true}}) ->
    %% Block until we get a new lease, or crash the vnode
    {ok, NewState} = blocking_lease_counter(State),
    NewState;
maybe_lease_counter(State=#state{counter=#counter_state{leasing=true}}) ->
    %% not yet at the blocking stage, waiting on a lease
    State;
maybe_lease_counter(State) ->
    #state{status_mgr_pid=MgrPid, counter=CS=#counter_state{cnt=Cnt, lease=Lease,
                                                            lease_size=LeaseSize}} = State,
    %% @TODO (rdb) configurable??
    %% has more than 80% of the lease been used?
    CS2 = if (Lease - Cnt) =< 0.2 * LeaseSize  ->
                  ok = riak_kv_vnode_status_mgr:lease_counter(MgrPid, LeaseSize),
                  CS#counter_state{leasing=true};
             ?ELSE ->
                  CS
          end,
    State#state{counter=CS2}.

%% @private by now, we have to be waiting for a lease, or an exit,
%% from the mgr. Block until we receive a lease. If we get an exit,
%% retry a number of times. If we get neither in a reasonable time,
%% return an error.
-spec blocking_lease_counter(#state{}) ->
                                    {ok, #state{}} |
                                    counter_lease_error().
blocking_lease_counter(State) ->
    {MaxErrs, MaxTime} = get_counter_wait_values(),
    blocking_lease_counter(State, {0, MaxErrs, MaxTime}).

-spec blocking_lease_counter(#state{}, {Errors :: non_neg_integer(),
                                        MaxErrors :: non_neg_integer(),
                                        TimeRemainingMillis :: non_neg_integer()}
                            ) ->
                                    {ok, #state{}} |
                                    counter_lease_error().
blocking_lease_counter(_State, {MaxErrs, MaxErrs, _MaxTime}) ->
    {error, counter_lease_max_errors};
blocking_lease_counter(State, {ErrCnt, MaxErrors, MaxTime}) ->
    #state{idx=Index, vnodeid=VId, status_mgr_pid=Pid, counter=CounterState} = State,
    #counter_state{lease_size=LeaseSize, use=UseEpochCounter} = CounterState,
    Start = os:timestamp(),
    receive
        {'EXIT', Pid, Reason} ->
            lager:error("Failed to lease counter for ~p : ~p", [Index, Reason]),
            {ok, NewPid} = riak_kv_vnode_status_mgr:start_link(self(), Index, UseEpochCounter),
            ok = riak_kv_vnode_status_mgr:lease_counter(NewPid, LeaseSize),
            NewState = State#state{status_mgr_pid=NewPid},
            Elapsed = timer:now_diff(os:timestamp(), Start),
            blocking_lease_counter(NewState, {ErrCnt+1, MaxErrors, MaxTime - Elapsed});
        {counter_lease, {Pid, VId, NewLease}} ->
            NewCS = CounterState#counter_state{lease=NewLease, leasing=false},
            {ok, State#state{counter=NewCS}};
        {counter_lease, {Pid, NewVId, NewLease}} ->
            lager:info("New Vnode id for ~p. Epoch counter rolled over.", [Index]),
            NewCS = CounterState#counter_state{lease=NewLease, leasing=false, cnt=1},
            {ok, State#state{vnodeid=NewVId, counter=NewCS}}
    after
        MaxTime ->
            {error, counter_lease_timeout}
    end.

%% @private get the configured values for blocking waiting on
%% lease/ID. Ensure that non invalid values come in.
-spec get_counter_wait_values() ->
                                     {MaxErrors :: non_neg_integer(),
                                      MaxTime :: non_neg_integer()}.
get_counter_wait_values() ->
    MaxErrors = non_neg_env(riak_kv, counter_lease_errors, ?DEFAULT_CNTR_LEASE_ERRS),
    MaxTime = non_neg_env(riak_kv, counter_lease_timeout, ?DEFAULT_CNTR_LEASE_TO),
    {MaxErrors, MaxTime}.

%% @private we don't want to crash riak because of a dodgy config
%% value, and by this point, cuttlefish be praised, we should have
%% sane values. However, if not, ignore negative values for timeout
%% and max errors, use the defaults, and log the insanity. Note this
%% expects the macro configured defaults to be positive integers!
-spec non_neg_env(atom(), atom(), pos_integer()) -> pos_integer().
non_neg_env(App, EnvVar, Default) when is_integer(Default),
                                       Default > 0 ->
    case app_helper:get_env(App, EnvVar, Default) of
        N when is_integer(N),
               N > 0 ->
            N;
        X ->
            lager:warning("Non-integer/Negative integer ~p for vnode counter config ~p."
                          " Using default ~p",
                          [X, EnvVar, Default]),
            Default
    end.

%% @private to keep put_merge/6 side effect free (as it is exported
%% for testing) introspect the state and local/incoming objects and
%% return the actor ID for a put, and possibly updated state. NOTE
%% side effects, in that the vnode status on disk can change.
%% Why might we need a new key epoch?
%% 1. local not found (handled in prepare_put/3
%% 2. local found, but never acted on this key before (or don't remember it!)
%% 3. local found, local acted, but incoming has greater count or actor epoch
%%    This one is tricky, since it indicates some byzantine failure somewhere.
-spec maybe_new_key_epoch(boolean(), #state{},
                          riak_object:riak_object(),
                          riak_object:riak_object()) ->
                                 {binary(), #state{}}.
maybe_new_key_epoch(false, State, _, _) ->
    %% Never add a new key epoch when not coordinating
    %% @TODO (rdb) need to mark actor as dirty though.
    {State#state.vnodeid, State};
maybe_new_key_epoch(true, State=#state{counter=#counter_state{use=false}, vnodeid=VId}, _, _) ->
    %% Per-Key-Epochs is off, use the base vnodeid
    {VId, State};
maybe_new_key_epoch(true, State, LocalObj, IncomingObj) ->
    #state{vnodeid=VId} = State,
    %% @TODO (rdb) maybe optimise since highly likey both objects
    %% share the majority of actors, maybe a single umerged list of
    %% actors, somehow tagged by local | incoming?
    case highest_actor(VId, LocalObj) of
        {undefined, 0, 0} -> %% Not present locally
            %% Never acted on this object before, new epoch.
            new_key_epoch(State);
        {LocalId, LocalEpoch, LocalCntr} -> %% Present locally
            case highest_actor(VId, IncomingObj) of
                {_InId, InEpoch, InCntr} when InEpoch > LocalEpoch;
                                              InCntr > LocalCntr ->
                    %% In coming actor-epoch or counter greater than
                    %% local, some byzantine failure, new epoch.
                    B = riak_object:bucket(LocalObj),
                    K = riak_object:key(LocalObj),

                    lager:error("Inbound clock entry for ~p in ~p/~p greater than local",
                               [VId, B, K]),
                    new_key_epoch(State);
                _ ->
                    %% just use local id
                    %% Return the highest local epoch ID for this
                    %% key. This may be the pre-epoch ID (i.e. no
                    %% epoch), which is good, no reason to force a new
                    %% epoch on all old keys.
                    {LocalId, State}
            end
    end.

%% @private generate an epoch actor, and update the vnode state.
-spec new_key_epoch(#state{}) -> {EpochActor :: binary(), #state{}}.
new_key_epoch(State=#state{vnodeid=VId, counter=#counter_state{use=false}}) ->
    {VId, State};
new_key_epoch(State) ->
    NewState=#state{counter=#counter_state{cnt=Cntr}, vnodeid=VId} = update_counter(State),
    EpochId = key_epoch_actor(VId, Cntr),
    {EpochId, NewState}.

%% @private generate a new epoch ID for a key
-spec key_epoch_actor(vnodeid(), pos_integer()) -> binary().
key_epoch_actor(ActorBin, Cntr) ->
    <<ActorBin/binary, Cntr:32/integer>>.

%% @private highest actor is the latest/greatest epoch actor for a
%% key. It is the actor we want to increment for the current event,
%% given that we are not starting a new epoch for the key.  Must work
%% with non-epochal and epochal actors.  The return tuple is
%% `{ActorId, Epoch, Counter}' where `ActorId' is the highest ID
%% starting with `ActorBase' that has acted on this key, undefined if
%% never acted before. `KeyEpoch' is the highest epoch for the
%% `ActorBase'. `Counter' is the greatest event seen by the `VnodeId'.
-spec highest_actor(binary(), riak_object:riak_object()) ->
    {ActorId :: binary() | undefined,
     KeyEpoch :: non_neg_integer(),
     Counter :: non_neg_integer()}.
highest_actor(ActorBase, Obj) ->
    ActorSize = size(ActorBase),
    Actors = riak_object:all_actors(Obj),

    {Actor, Epoch} = lists:foldl(fun(Actor, {HighestActor, HighestEpoch}) ->
                                         case Actor of
                                             <<ActorBase:ActorSize/binary, Epoch:32/integer>>
                                               when Epoch > HighestEpoch ->
                                                 {Actor, Epoch};
                                             %% Since an actor without
                                             %% an epoch is lower than
                                             %% an actor with one,
                                             %% this means in the
                                             %% unmatched case, `undefined'
                                             %% through as the highest
                                             %% actor, and the epoch
                                             %% (of zero) passes
                                             %% through too.
                                             _ ->  {HighestActor, HighestEpoch}
                                         end
                                 end,
                                 {undefined, 0},
                                 Actors),
    %% get the greatest event for the highest/latest actor
    {Actor, Epoch, riak_object:actor_counter(Actor, Obj)}.

-ifdef(TEST).

-define(MGR, riak_kv_vnode_status_mgr).
-define(MAX_INT, 4294967295).
-define(DATA_DIR, "riak_kv_vnode_blocking_test").

blocking_setup() ->
    application:set_env(riak_core, platform_data_dir, ?DATA_DIR),
    (catch file:delete(?DATA_DIR ++ "/kv_vnode/0")).

blocking_teardown() ->
    application:unset_env(riak_core, platform_data_dir),
    (catch file:delete(?DATA_DIR ++ "/kv_vnode/0")).

%% @private test the vnode and vnode mgr interaction NOTE: sets up and
%% tearsdown inside the test, the mgr needs the pid of the test
%% process to send messages. @TODO(rdb) find a better way
blocking_test_() ->
    {setup, fun() -> blocking_setup() end,
     fun(_) -> blocking_teardown() end,
     {spawn, [{"Blocking",
               fun() ->
                       {ok, Pid} = ?MGR:start_link(self(), 0, true),
                       {ok, {VId, CounterState}} = get_vnodeid_and_counter(Pid, 100, true),
                       #counter_state{cnt=Cnt, lease=Leased, lease_size=LS, leasing=L} = CounterState,
                       ?assertEqual(0, Cnt),
                       ?assertEqual(100, Leased),
                       ?assertEqual(100, LS),
                       ?assertEqual(false, L),
                       State = #state{vnodeid=VId, status_mgr_pid=Pid, counter=CounterState},
                       S2=#state{counter=#counter_state{leasing=L2, cnt=C2}} = update_counter(State),
                       ?assertEqual(false, L2),
                       ?assertEqual(1, C2),
                       S3 = lists:foldl(fun(_, S) ->
                                                update_counter(S)
                                        end,
                                        S2,
                                        lists:seq(1, 98)),
                       #state{counter=#counter_state{leasing=L3, cnt=C3}} = S3,
                       ?assertEqual(true, L3),
                       ?assertEqual(99, C3),
                       S4 = update_counter(S3),
                       #state{counter=#counter_state{lease=Leased2, leasing=L4, cnt=C4}} = S4,
                       ?assertEqual(false, L4),
                       ?assertEqual(100, C4),
                       ?assertEqual(200, Leased2),
                       {ok, cleared} = ?MGR:clear_vnodeid(Pid),
                       ok = ?MGR:stop(Pid)
               end}
             ]
     }
    }.

%% @private tests that the counter rolls over to 1 when a new vnode id
%% is assigned
rollover_test_() ->
    {setup, fun() -> (catch file:delete("undefined/kv_vnode/0")) end,
     fun(_) ->
             file:delete("undefined/kv_vnode/0") end,
     {spawn, [{"Rollover",
               fun() ->
                       {ok, Pid} = ?MGR:start_link(self(), 0, true),
                       {ok, {VId, CounterState}} = get_vnodeid_and_counter(Pid, ?MAX_INT, true),
                       #counter_state{cnt=Cnt, lease=Leased, lease_size=LS, leasing=L} = CounterState,
                       ?assertEqual(0, Cnt),
                       ?assertEqual((?MAX_INT), Leased),
                       ?assertEqual((?MAX_INT), LS),
                       ?assertEqual(false, L),
                       %% fiddle the counter to the max int size-2
                       State = #state{vnodeid=VId, status_mgr_pid=Pid, counter=CounterState#counter_state{cnt=(?MAX_INT-2)}},
                       S2=#state{counter=#counter_state{leasing=L2, cnt=C2}} = update_counter(State),
                       ?assertEqual(true, L2),
                       ?assertEqual((?MAX_INT-1), C2),
                       %% Vnode ID should roll over, and counter reset
                       #state{vnodeid=VId2, counter=#counter_state{leasing=L3, cnt=C3}} = update_counter(S2),

                       ?assert(VId /= VId2),
                       ?assertEqual(false, L3),
                       ?assertEqual(1, C3),

                       {ok, cleared} = ?MGR:clear_vnodeid(Pid),
                       ok = ?MGR:stop(Pid)
               end}
             ]}
    }.

dummy_backend(BackendMod) ->
    Ring = riak_core_ring:fresh(16,node()),
    riak_core_ring_manager:set_ring_global(Ring),
    application:set_env(riak_kv, async_folds, false),
    application:set_env(riak_kv, storage_backend, BackendMod),
    application:set_env(riak_core, default_bucket_props, []),
    application:set_env(bitcask, data_root, bitcask_test_dir()),
    application:set_env(eleveldb, data_root, eleveldb_test_dir()),
    application:set_env(riak_kv, multi_backend_default, multi_dummy_memory1),
    application:set_env(riak_kv, multi_backend,
                        [{multi_dummy_memory1, riak_kv_memory_backend, []},
                         {multi_dummy_memory2, riak_kv_memory_backend, []}]).

bitcask_test_dir() ->
    "./test.bitcask-temp-data".

eleveldb_test_dir() ->
    "./test.eleveldb-temp-data".

clean_test_dirs() ->
    ?cmd("rm -rf " ++ bitcask_test_dir()),
    ?cmd("rm -rf " ++ eleveldb_test_dir()).

backend_with_known_key(BackendMod) ->
    dummy_backend(BackendMod),
    {ok, S1} = init([0]),
    B = <<"f">>,
    K = <<"b">>,
    O = riak_object:new(B, K, <<"z">>),
    {noreply, S2} = handle_command(?KV_PUT_REQ{bkey={B,K},
                                               object=O,
                                               req_id=123,
                                               start_time=riak_core_util:moment(),
                                               options=[]},
                                   {raw, 456, self()},
                                   S1),
    {S2, B, K}.

list_buckets_test_() ->
    {foreach,
     fun() ->
             riak_core_ring_manager:setup_ets(test),
             clean_test_dirs(),
             application:start(sasl),
             Env = application:get_all_env(riak_kv),
             exometer:start(),
             riak_kv_stat:register_stats(),
             {ok, _} = riak_core_bg_manager:start(),
             riak_core_metadata_manager:start_link([{data_dir, "kv_vnode_test_meta"}]),
             Env
     end,
     fun(Env) ->
             riak_core_ring_manager:cleanup_ets(test),
             riak_kv_test_util:stop_process(riak_core_metadata_manager),
             riak_kv_test_util:stop_process(riak_core_bg_manager),
             exometer:stop(),
             application:stop(sasl),
             [application:unset_env(riak_kv, K) ||
                 {K, _V} <- application:get_all_env(riak_kv)],
             [application:set_env(riak_kv, K, V) || {K, V} <- Env]
     end,
     [
      fun(_) ->
              {"bitcask list buckets",
               fun() ->
                       list_buckets_test_i(riak_kv_bitcask_backend)
               end
              }
      end,
      fun(_) ->
              {"eleveldb list buckets",
               fun() ->
                       list_buckets_test_i(riak_kv_eleveldb_backend)
               end
              }
      end,
      fun(_) ->
              {"memory list buckets",
               fun() ->
                       list_buckets_test_i(riak_kv_memory_backend),
                       ok
               end
              }
      end,
      fun(_) ->
              {"multi list buckets",
               fun() ->
                       list_buckets_test_i(riak_kv_multi_backend),
                       ok
               end
              }
      end
     ]
    }.

list_buckets_test_i(BackendMod) ->
    {S, B, _K} = backend_with_known_key(BackendMod),
    Caller = new_result_listener(buckets),
    handle_coverage(?KV_LISTBUCKETS_REQ{item_filter=none}, [],
                    {fsm, {456, {0, node()}}, Caller}, S),
    ?assertEqual({ok, [B]}, results_from_listener(Caller)),
    flush_msgs().

filter_keys_test() ->
    riak_core_ring_manager:setup_ets(test),
    clean_test_dirs(),
    riak_core_metadata_manager:start_link([{data_dir, "kv_vnode_test_meta"}]),
    riak_core_bg_manager:start(),
    {S, B, K} = backend_with_known_key(riak_kv_memory_backend),
    Caller1 = new_result_listener(keys),
    handle_coverage(?KV_LISTKEYS_REQ{bucket=B,
                                     item_filter=fun(_) -> true end}, [],
                    {fsm, {124, {0, node()}}, Caller1}, S),
    ?assertEqual({ok, [K]}, results_from_listener(Caller1)),

    Caller2 = new_result_listener(keys),
    handle_coverage(?KV_LISTKEYS_REQ{bucket=B,
                                     item_filter=fun(_) -> false end}, [],
                    {fsm, {125, {0, node()}}, Caller2}, S),
    ?assertEqual({ok, []}, results_from_listener(Caller2)),

    Caller3 = new_result_listener(keys),
    handle_coverage(?KV_LISTKEYS_REQ{bucket= <<"g">>,
                                     item_filter=fun(_) -> true end}, [],
                    {fsm, {126, {0, node()}}, Caller3}, S),
    ?assertEqual({ok, []}, results_from_listener(Caller3)),

    riak_core_ring_manager:cleanup_ets(test),
    riak_kv_test_util:stop_process(riak_core_metadata_manager),
    riak_kv_test_util:stop_process(riak_core_bg_manager),
    flush_msgs().

%% include bitcask.hrl for HEADER_SIZE macro
-include_lib("bitcask/include/bitcask.hrl").

%% Verify that a bad CRC on read will not crash the vnode, which when done in
%% preparation for a write prevents the write from going through.
bitcask_badcrc_test() ->
    riak_core_ring_manager:setup_ets(test),
    riak_core_metadata_manager:start_link([{data_dir, "kv_vnode_test_meta"}]),
    riak_core_bg_manager:start(),
    clean_test_dirs(),
    {S, B, K} = backend_with_known_key(riak_kv_bitcask_backend),
    DataDir = filename:join(bitcask_test_dir(), "0"),
    [DataFile] = filelib:wildcard(DataDir ++ "/*.data"),
    {ok, Fh} = file:open(DataFile, [read, write]),
    ok = file:pwrite(Fh, ?HEADER_SIZE, <<0>>),
    file:close(Fh),
    O = riak_object:new(B, K, <<"y">>),
    {noreply, _} = handle_command(?KV_PUT_REQ{bkey={B,K},
                                               object=O,
                                               req_id=123,
                                               start_time=riak_core_util:moment(),
                                               options=[]},
                                   {raw, 456, self()},
                                   S),
    riak_core_ring_manager:cleanup_ets(test),
    riak_kv_test_util:stop_process(riak_core_metadata_manager),
    riak_kv_test_util:stop_process(riak_core_bg_manager),
    flush_msgs().


new_result_listener(Type) ->
    case Type of
        buckets ->
            ResultFun = fun() -> result_listener_buckets([]) end;
        keys ->
            ResultFun = fun() -> result_listener_keys([]) end
    end,
    spawn(ResultFun).

result_listener_buckets(Acc) ->
    receive
        {'$gen_event', {_, done}} ->
            result_listener_done(Acc);
        {'$gen_event', {_, Results}} ->
            result_listener_buckets(Results ++ Acc)

    after 5000 ->
            result_listener_done({timeout, Acc})
    end.

result_listener_keys(Acc) ->
    receive
        {'$gen_event', {_, done}} ->
            result_listener_done(Acc);
        {'$gen_event', {_, {_Bucket, Results}}} ->
            result_listener_keys(Results ++ Acc);
        {'$gen_event', {_, {From, _Bucket, Results}}} ->
            riak_kv_vnode:ack_keys(From),
            result_listener_keys(Results ++ Acc)
    after 5000 ->
            result_listener_done({timeout, Acc})
    end.

result_listener_done(Result) ->
    receive
        {get_results, Pid} ->
            Pid ! {listener_results, Result}
    end.

results_from_listener(Listener) ->
    Listener ! {get_results, self()},
    receive
        {listener_results, Result} ->
            {ok, Result}
    after 5000 ->
            {error, listener_timeout}
    end.

flush_msgs() ->
    receive
        _Msg ->
            flush_msgs()
    after
        0 ->
            ok
    end.

-endif.<|MERGE_RESOLUTION|>--- conflicted
+++ resolved
@@ -1408,7 +1408,6 @@
                              coord=Coord,
                              robj=RObj,
                              starttime=StartTime}) ->
-
     %% if this is a composite index write we need to change the key to be
     %% the key we will actually write into leveldb
     Key2 = maybe_rewrite_li_key(RObj, Key),
@@ -1420,7 +1419,7 @@
     %% old object to know how the indexes have changed.
     {ok, Capabilities} = Mod:capabilities(Bucket, ModState),
     IndexBackend = lists:member(indexes, Capabilities),
-    Is_write_once = is_write_once(PutArgs),
+    Is_write_once = is_write_once(PutArgs2),
     if
         Is_write_once ->
             {{true, RObj}, PutArgs#putargs{is_index = false}, State};
@@ -1435,15 +1434,9 @@
                     false ->
                         RObj
                 end,
-<<<<<<< HEAD
-            {{true, ObjToStore}, PutArgs#putargs{is_index = false}, State};
+            {{true, ObjToStore}, PutArgs2#putargs{is_index = false}, State};
         ?ELSE ->
-            prepare_put(State, PutArgs, IndexBackend)
-=======
-            {{true, ObjToStore}, PutArgs2#putargs{is_index = false}, State};
-        false ->
             prepare_put(State, PutArgs2, IndexBackend)
->>>>>>> b12a7dc7
     end.
 prepare_put(State=#state{mod=Mod,
                          modstate=ModState,
