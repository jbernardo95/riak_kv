--- conflicted
+++ resolved
@@ -260,7 +260,6 @@
         {_, {undef, _}} ->
             Props = riak_core_bucket:get_bucket(Table),
             {reply, missing_helper_module(Table, Props), State};
-<<<<<<< HEAD
         DDL ->
             Result = riak_client:stream_list_keys(
                        {Table, Table}, Timeout,
@@ -272,18 +271,6 @@
                          || #param_v1{name = N} <- DDL#ddl_v1.local_key#key_v1.ast],
                     {reply, {stream, ReqId}, State#state{req = Req, req_ctx = ReqId,
                                                          column_info = ColumnInfo}};
-=======
-        _DDL ->
-            Filter = none,
-            Result = riak_client:list_keys(
-                       table_to_bucket(Table), Filter, Timeout,
-                       {riak_client, [node(), undefined]}),
-            case Result of
-                {ok, CompoundKeys} ->
-                    Keys = riak_pb_ts_codec:encode_rows_non_strict(
-                             [tuple_to_list(sext:decode(A)) || A <- CompoundKeys]),
-                    {reply, #tslistkeysresp{keys = Keys, done = true}, State};
->>>>>>> 42044460
                 {error, Reason} ->
                     {reply, make_rpberrresp(
                               ?E_LISTKEYS, flat_format("Failed to list keys: ~p", [Reason])),
@@ -434,11 +421,7 @@
 % functions supporting INSERT
 
 row_to_key(Row, DDL, Mod) ->
-<<<<<<< HEAD
-    list_to_tuple([V || {_T, V} <- riak_ql_ddl:get_partition_key(DDL, Row, Mod)]).
-=======
     riak_kv_ts_util:encode_typeval_key(riak_ql_ddl:get_partition_key(DDL, Row, Mod)).
->>>>>>> 42044460
 
 -spec partition_data(Data :: list(term()),
                      Bucket :: {binary(), binary()},
@@ -465,11 +448,7 @@
 
 build_object(Bucket, Mod, DDL, Row, PK) ->
     Obj = Mod:add_column_info(Row),
-<<<<<<< HEAD
-    LK  = list_to_tuple([V || {_T,V} <- riak_ql_ddl:get_local_key(DDL, Row, Mod)]),
-=======
     LK  = riak_kv_ts_util:encode_typeval_key(riak_ql_ddl:get_local_key(DDL, Row, Mod)),
->>>>>>> 42044460
 
     RObj = riak_object:newts(Bucket, PK, Obj,
                              dict:from_list([{?MD_DDL_VERSION, ?DDL_VERSION}])),
@@ -542,13 +521,8 @@
                    || {K, _} <- VoidRecord, lists:member(K, KeyFields)]),
 
             %% 2. make the PK and LK
-<<<<<<< HEAD
-            PK  = list_to_tuple([V || {_T, V} <- riak_ql_ddl:get_partition_key(DDL, BareValues, Mod)]),
-            LK  = list_to_tuple([V || {_T, V} <- riak_ql_ddl:get_local_key(DDL, BareValues, Mod)]),
-=======
             PK  = riak_kv_ts_util:encode_typeval_key(riak_ql_ddl:get_partition_key(DDL, BareValues, Mod)),
             LK  = riak_kv_ts_util:encode_typeval_key(riak_ql_ddl:get_local_key(DDL, BareValues, Mod)),
->>>>>>> 42044460
             {ok, {PK, LK}};
        {G, N} ->
             {error, {bad_key_length, G, N}}
