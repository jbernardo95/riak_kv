--- conflicted
+++ resolved
@@ -25,18 +25,11 @@
 
 -module(riak_kv_qry_buffers_ldb).
 
-<<<<<<< HEAD
 -export([open/1,
          close/1,
          destroy/1,
          add_rows/3,
-         fetch_rows/4]).
-=======
--export([new_table/2,
-         delete_table/3,
-         add_rows/2,
-         fetch_rows/2]).
->>>>>>> 11ac6663
+         fetch_rows/3]).
 
 -define(EXPIRING_BUCKET_TYPE, <<"expire-me">>).
 
@@ -111,8 +104,9 @@
 
 
 
--spec fetch_rows(eleveldb:db_ref(), [{Offset::non_neg_integer(),
-                                      Limit::unlimited|pos_integer()}]) ->
+-spec fetch_rows(eleveldb:db_ref(), binary(),
+                 [{Offset::non_neg_integer(),
+                   Limit::unlimited|pos_integer()}]) ->
                         {ok, [riak_kv_qry_buffers:data_row()]} | {error, term()}.
 %% Given a list of {Offset, Limit} pairs, seek to Offset position and collect Limit
 %% records, concatenating the results.  This cumbersome solution is to allow callers to
@@ -130,7 +124,7 @@
 %%
 %% Currently, the limitation only applies to function 'MODE', which needs to examine every
 %% record.   In a future implementation of reusable query buffers it will re-emerge.
-fetch_rows(LdbRef, SortedSpecs) ->
+fetch_rows(LdbRef, Bucket, SortedSpecs) ->
     FetchLimitFn =
         fun(_KV, {[{Off, _Lim}|_] = CurSegment, Pos, Acc}) when Pos < Off ->
                 %% still seeking to Off: increment Pos and skip to
@@ -155,15 +149,10 @@
         try eleveldb:fold(
               LdbRef, FetchLimitFn,
               {SortedSpecs, 0, []},
-<<<<<<< HEAD
               [{fold_method, streaming},
                {start_key, key_prefix(Bucket, 0)},
                {end_key, key_prefix(Bucket, <<>>)}]) of
-            {_, _, _N, Acc} ->
-=======
-              [{fold_method, streaming}]) of
-            {_, _, Acc} ->
->>>>>>> 11ac6663
+            {_, _N, Acc} ->
                 {ok, Acc}
         catch
             {break, Acc} ->
