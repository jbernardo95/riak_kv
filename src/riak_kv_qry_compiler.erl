%% -------------------------------------------------------------------
%%
%% riak_kv_qry_compiler: generate the coverage for a hashed query
%%
%%
%% Copyright (c) 2016-2017 Basho Technologies, Inc.  All Rights Reserved.
%%
%% This file is provided to you under the Apache License,
%% Version 2.0 (the "License"); you may not use this file
%% except in compliance with the License.  You may obtain
%% a copy of the License at
%%
%%   http://www.apache.org/licenses/LICENSE-2.0
%%
%% Unless required by applicable law or agreed to in writing,
%% software distributed under the License is distributed on an
%% "AS IS" BASIS, WITHOUT WARRANTIES OR CONDITIONS OF ANY
%% KIND, either express or implied.  See the License for the
%% specific language governing permissions and limitations
%% under the License.
%%
%% -------------------------------------------------------------------
-module(riak_kv_qry_compiler).

-export([compile/2]).
<<<<<<< HEAD
-export([compile_select_clause/2,  %% used in riak_kv_qry_buffers;
         compile_order_by/2]).     %% to deliver chunks more efficiently
=======
>>>>>>> 29e53a46
-export([finalise_aggregate/2]).
-export([run_select/2, run_select/3]).

-ifdef(TEST).
-include_lib("eunit/include/eunit.hrl").
-endif.

-type compiled_select() :: fun((_,_) -> riak_pb_ts_codec:ldbvalue()).
-type options() :: list().
-export_type([compiled_select/0]).

-include("riak_kv_ts.hrl").
-include("riak_kv_index.hrl").
-include("riak_kv_ts_error_msgs.hrl").

-type where_props() :: [{startkey, [term()]} |
                        {endkey, [term()]} |
                        {filter, [term()]} |
                        {start_inclusive, boolean()} |
                        {end_inclusive, boolean()}].
-type combinator()       :: [binary()].
-type limit()            :: pos_integer().
-type offset()           :: non_neg_integer() | function().
-type operator()         :: [binary()].
-type sorter()           :: {binary(), asc|desc, nulls_first|nulls_last}.

-type inverse_distrib_fun_spec() :: {riak_ql_inverse_distrib_fns:invdist_function(),
                                     ColumnArg::binary(),
                                     [riak_pb_ts_codec:ldbvalue()]}.


-export_type([combinator/0,
              limit/0,
              offset/0,
              operator/0,
              sorter/0]).
-export_type([where_props/0]).

-define(MAX_QUERY_QUANTA, 1000).
%% cap the number of subqueries the compiler will emit
%% Note that when such a query begins to be actually executed, the
%% chunks will need to be really small, for the result to be within
%% max query size.

compile(DDL, Query) ->
    compile(DDL, Query, options()).

-spec compile(?DDL{}, ?SQL_SELECT{}, Options::options()) ->
    {ok, [?SQL_SELECT{}]} | {error, any()}.
compile(?DDL{}, ?SQL_SELECT{is_executable = true}, _) ->
    {error, 'query is already compiled'};
compile(?DDL{table = T} = DDL, ?SQL_SELECT{is_executable = false} = Q1, Options) ->
    Mod = riak_ql_ddl:make_module_name(T),
<<<<<<< HEAD

    case compile_select_clause(DDL, Q1) of
        {error, _} = ER ->
            ER;
        {ok, Q2, InvDistFuns} ->
            case maybe_compile_group_by(Mod, Q2, Q1) of
                {error, _} = ER ->
                    ER;
                {ok, Q3} ->
                    case compile_order_by(Q3, InvDistFuns) of
                        {error, _} = ER ->
                            ER;
                        {ok, Q4} ->
                            compile_where_clause(DDL, Q4)
                    end
            end
    end.
=======
    case compile_order_by(
           maybe_compile_group_by(
             Mod, compile_select_clause(DDL, Options, Q1), Q1)) of
        {ok, Q2} ->
            compile_where_clause(DDL, Q2, Options);
        {error, _} = Error ->
            Error
    end.

%% create a proplist of options for query compilation e.g. configured or
%% transient values.
options() ->
    [
        %% this is stored in the options so that multiple calls to `now()` in a
        %% single query share the same value
        {now_milliseconds, now_milliseconds()}
        %% TODO include max quanta
    ].

now_milliseconds() ->
  {Mega, Sec, Micro} = os:timestamp(),
  (Mega*1000000 + Sec)*1000 + round(Micro/1000).
>>>>>>> 29e53a46

-spec compile_order_by(?SQL_SELECT{}, list()) ->
                              {ok, ?SQL_SELECT{}} | {error, any()}.
compile_order_by(?SQL_SELECT{'ORDER BY' = OrderBy,
                             'OFFSET'   = Offset,
                             'LIMIT'    = Limit,
                             'SELECT' = #riak_sel_clause_v1{calc_type = CalcType}},
                 _InvDistFuns)
  when (Limit /= [] orelse
        Offset /= [] orelse
        OrderBy /= [])
       andalso (CalcType /= rows) ->
    {error, {order_by_with_aggregate_calc_type, ?E_ORDER_BY_WITH_AGGREGATE_CALC_TYPE}};

%% inverdist functions of arg x will simulate 'ORDER BY' = [{x, asc,
%% nulls_last}], 'LIMIT' = [1], 'OFFSET' = [FunctionOfSelectionRows].
%% They are 'compiled' and handled here for this reason.
compile_order_by(?SQL_SELECT{'ORDER BY' = OrderBy,
                             'OFFSET'   = Offset,
                             'LIMIT'    = Limit},
                 InvDistFuns)
  when (Limit /= [] orelse
        Offset /= [] orelse
        OrderBy /= [])
       andalso (InvDistFuns /= []) ->
    {error, {inverdist_function_with_orderby,
             ?E_CANNOT_HAVE_ORDERBY_WITH_INVERSE_DIST_FUNCTION}};

compile_order_by(?SQL_SELECT{'SELECT' = #riak_sel_clause_v1{calc_type = CalcType}},
                 InvDistFuns)
  when (InvDistFuns /= [])
       andalso (CalcType /= rows) ->
    {error, {inverdist_function_with_groupby_or_aggregate_function,
             ?E_CANNOT_HAVE_GROUPING_OR_AGGREGATION_WITH_INVERSE_DIST_FUNCTION}};

compile_order_by(?SQL_SELECT{'SELECT' = Select,
                             'WHERE'  = [Where]} = Q,
                 InvDistFuns)
  when InvDistFuns /= [] ->
    %% Offset is now a computable thing
    case compile_inverdist_funcalls_to_orderby(InvDistFuns) of
        {CompiledSpecs, []} ->
            {CompiledOrderBys,
             CompiledLimits,
             CompiledOffsets} = lists:unzip3(CompiledSpecs),
            case check_invdist_funs_consistent_with_select(
                   CompiledOrderBys, Select) of
                ok ->
                    %% Select has one compiled column per PERCENTILE call, but
                    %% only one makes sense
                    {SubstituteColName, _, _} = hd(CompiledOrderBys),
                    %% add a WHERE $that_column is not null because
                    %% inverse distribution functions want nulls
                    %% discarded
                    ExtendedWhere = {and_, {is_not_null, {identifier, SubstituteColName}},
                                     Where},
                    SingleColumnSelect = make_single_column_select(Select, SubstituteColName),
                    {ok, Q?SQL_SELECT{'SELECT'   = SingleColumnSelect,
                                      'ORDER BY' = CompiledOrderBys,
                                      'OFFSET'   = CompiledOffsets,
                                      'LIMIT'    = CompiledLimits,
                                      'WHERE'    = [ExtendedWhere]}};
                ER ->
                    ER
            end;
        {_, BadFunCalls} ->
            %% there can be multiple errors to report, but we can only
            %% report one, so:
            {error, hd(BadFunCalls)}
    end;

%% this is the real ORDER BY (no InvDistFuns)
compile_order_by(?SQL_SELECT{'ORDER BY' = OrderBy} = Q,
                 _InvDistFuns = []) ->
    case non_unique_identifiers(OrderBy) of
        [] ->
            {ok, Q};
        WhichNonUnique ->
            {error, {non_unique_orderby_fields,
                     ?E_NON_UNIQUE_ORDERBY_FIELDS(hd(WhichNonUnique))}}
    end.


check_invdist_funs_consistent_with_select(CompiledOrderBys,
                                          #riak_sel_clause_v1{col_names = ColNames}) ->
    lists:foldl(
      fun(F, ok) -> F(); (_F, Error) -> Error end,
      ok,
      [fun() ->
               %% we allow multiple PERCENTILE calls in a single SELECT,
               %% but they all must have the same column argument
               case lists:usort(CompiledOrderBys) of
                   [_SameColumndOrderBy] ->
                       ok;
                   _Multiple ->
                       {error, {multiple_invdist_funs_with_different_column_args,
                                ?E_INVERSE_DIST_FUN_MULTIPLE_COLUMN_ARG}}
               end
       end,
       fun() ->
               %% only inverse distrib functions please
               case length(CompiledOrderBys) == length(ColNames) of
                   true ->
                       ok;
                   false ->
                       {error, {plain_column_with_invdist_function,
                                ?E_INVERSE_DIST_FUN_WITH_OTHER_COLUMN}}
               end
       end]).

non_unique_identifiers(FF) ->
    Occurrences = [{F, occurs(F, FF)} || {F, _, _} <- FF],
    [F || {F, N} <- Occurrences, N > 1].
occurs(F, FF) ->
    lists:foldl(
      fun({A, _, _}, N) when A == F -> N + 1;
         (_, N) -> N
      end,
      0, FF).

-spec compile_inverdist_funcalls_to_orderby(
        [{ok, {atom(), [{FName::riak_ql_ddl:external_field_type(),
                         ThisColumn::binary(),
                         Args::riak_pb_ts_codec:ldbvalue()}]}} |
         {error, tuple()}]) -> {[
                                 {CompiledOrderBy::sorter(),
                                  %% invdist functions returns one row
                                  CompiledLimit::1,
                                  CompiledOffset::function()}
                                ],
                                [tuple()]}.
%% convert successfully validated invdist funcalls (a list of them,
%% to allow for percentile(x, 0.42), percentile(y, 0.24)) into a list
%% of ORDER BYs, LIMITs and OFFSETs; or report validation errors if any.
compile_inverdist_funcalls_to_orderby(InvDistFuns) ->
    lists:foldl(
      fun({ok, FC}, {AccSpecs, AccErrors}) ->
              CompiledSpec = compile_invdist_funcall(FC),
              {AccSpecs ++ [ CompiledSpec], AccErrors};
         ({error, Reason}, {AccSpecs, AccErrors}) ->
              {AccSpecs, AccErrors ++ [Reason]}
      end,
      {[], []},
      InvDistFuns).

compile_invdist_funcall({FnName, ThisColumn, Args}) ->
    {_OrderBy = {ThisColumn, asc, nulls_last},
     _Limit   = 1,
     _Offset  = fun(TotalRows, ValueAtF) ->
                        riak_ql_inverse_distrib_fns:FnName(
                          Args, TotalRows, ValueAtF)
                end}.

make_single_column_select(#riak_sel_clause_v1{col_return_types = [ColReturnType1|_],
                                              clause           = [Clause1|_],
                                              finalisers       = [Finaliser1|_]} = S,
                         SubstituteColName) ->
    S#riak_sel_clause_v1{col_return_types = [ColReturnType1],
                         col_names        = [SubstituteColName],  %% needs to match real column
                         clause           = [Clause1],
                         finalisers       = [Finaliser1]}.


%%
maybe_compile_group_by(Mod, Sel3, ?SQL_SELECT{ group_by = GroupBy } = Q1) ->
    %% a throw means an error occurred and the function returned early and is
    %% an expected error e.g. column name typo.
    try
        compile_group_by(Mod, GroupBy, [], Q1?SQL_SELECT{ 'SELECT' = Sel3 })
    catch
        throw:Error -> Error
    end.

%%
compile_group_by(_, [], Acc, Q) ->
    {ok, Q?SQL_SELECT{ group_by = lists:reverse(Acc) }};
compile_group_by(Mod, [{identifier,FieldName}|Tail], Acc, Q)
  when is_binary(FieldName) ->
    case Mod:get_field_position([FieldName]) of
        undefined ->
            group_by_column_does_not_exist_error(Mod, FieldName);
        Pos ->
            compile_group_by(Mod, Tail, [{Pos,FieldName}|Acc], Q)
    end;
compile_group_by(Mod, [{time_fn,{_,FieldName},_} = GroupTimeFnAST|Tail], Acc, Q)
  when is_binary(FieldName) ->
    GroupTimeFn = make_group_by_time_fn(Mod, GroupTimeFnAST),
    compile_group_by(Mod, Tail, [{GroupTimeFn,FieldName}|Acc], Q).

-spec make_group_by_time_fn(module(), group_time_fn()) -> function().
make_group_by_time_fn(Mod, {time_fn, {identifier, FieldName}, {integer, GroupSize}}) ->
    Pos = get_group_by_field_position(Mod, FieldName),
    fun(Row) ->
        Time = lists:nth(Pos, Row),
        riak_ql_quanta:quantum(Time, GroupSize, 'ms')
    end.

%% Get the position in the row for a table column, with `group by` specific
%% errors if the column name does not exist in this table.
get_group_by_field_position(Mod, FieldName) when is_binary(FieldName) ->
    case Mod:get_field_position([FieldName]) of
        undefined ->
            throw(group_by_column_does_not_exist_error(Mod, FieldName));
        Pos when is_integer(Pos) ->
            Pos
    end.

group_by_column_does_not_exist_error(Mod, FieldName) ->
    ?DDL{table = TableName} = Mod:get_ddl(),
    {error, {invalid_query, ?E_MISSING_COL_IN_GROUP_BY(FieldName, TableName)}}.

%% adding the local key here is a bodge
%% should be a helper fun in the generated DDL module but I couldn't
%% write that up in time
-spec compile_where_clause(?DDL{}, ?SQL_SELECT{}, options()) ->
                                  {ok, [?SQL_SELECT{}]} | {error, term()}.
compile_where_clause(?DDL{} = DDL,
                     ?SQL_SELECT{helper_mod    = Mod,
                                 is_executable = false,
                                 'WHERE'       = W1,
                                 cover_context = Cover} = Q,
                     Options) ->
    try
        {W2,_} = resolve_expressions(Mod, Options, W1),
        case {check_if_timeseries(DDL, lists:flatten([W2])), unwrap_cover(Cover)} of
            {{error, E}, _} ->
                {error, E};
            {_, {error, E}} ->
                {error, E};
            {{true, W3}, {ok, {RealCover, WhereModifications}}} ->
                expand_query(DDL, Q?SQL_SELECT{cover_context = RealCover},
                             update_where_for_cover(W3, WhereModifications))
        end
    catch
        throw:Error when element(1,Error) == error -> Error
    end.

%% now break out the query on quantum boundaries
-spec expand_query(?DDL{}, ?SQL_SELECT{}, proplists:proplist()) ->
                          {ok, [?SQL_SELECT{}]} | {error, term()}.
expand_query(?DDL{local_key = LK, partition_key = PK},
             ?SQL_SELECT{helper_mod = Mod} = Q1, Where1) ->
    case expand_where(Where1, PK) of
        {error, E} ->
            {error, E};
        {ok, Where2} ->
            IsDescending = is_last_partition_column_descending(Mod:field_orders(), PK),
            SubQueries1 =
                [Q1?SQL_SELECT{
                       is_executable = true,
                       type          = timeseries,
                       'WHERE'       = maybe_fix_start_order(IsDescending, X),
                       local_key     = LK,
                       partition_key = PK} || X <- Where2],
            SubQueries2 =
                case IsDescending of
                    true ->
                        fix_subquery_order(SubQueries1);
                    false ->
                        SubQueries1
                end,
            {ok, SubQueries2}
    end.

%% Only check the last column in the partition key, otherwise the start/end key
%% does not need to be flipped. The data is not stored in a different order to
%% the start/end key.
%%
%% Checking the last column in the partition key is safe while the other columns
%% must be exactly specified e.g. anything but the QUANTUM column must be
%% covered with an equals operator in the where clause.
is_last_partition_column_descending(FieldOrders, PK) ->
    lists:nth(key_length(PK), FieldOrders) == descending.

key_length(#key_v1{ast = AST}) ->
    length(AST).

local_key_field_orders(FieldOrders, PK) ->
    lists:nthtail(key_length(PK), FieldOrders).

%% Calulate the final result for an aggregate.
-spec finalise_aggregate(#riak_sel_clause_v1{}, [any()]) -> [any()].
finalise_aggregate(#riak_sel_clause_v1{ calc_type = CalcType,
                                        finalisers = FinaliserFns }, Row)
                    when CalcType == aggregate; CalcType == group_by ->
    finalise_aggregate2(FinaliserFns, Row, Row).

%%
finalise_aggregate2([], [], _) ->
    [];
finalise_aggregate2([skip | Fns], [_ | Row], FullRow) ->
    finalise_aggregate2(Fns, Row, FullRow);
finalise_aggregate2([CellFn | Fns], [Cell | Row], FullRow) ->
    [CellFn(FullRow, Cell) | finalise_aggregate2(Fns, Row, FullRow)].

%% Run the selection spec for all selection columns that was created by
-spec run_select(SelectionSpec::[compiled_select()], Row::[riak_pb_ts_codec:ldbvalue()]) ->
                        [riak_pb_ts_codec:ldbvalue()].
run_select(Select, Row) ->
    %% the second argument is the state, if we're return row query results then
    %% there is no long running state
    run_select2(Select, Row, undefined, []).

run_select(Select,  Row, InitialState) ->
    %% the second argument is the state, if we're return row query results then
    %% there is no long running state
    run_select2(Select, Row, InitialState, []).

%% @priv
run_select2([], _, _, Acc) ->
    lists:reverse(Acc);
run_select2([Fn | SelectTail], Row, [ColState1 | ColStateTail], Acc1) ->
    Acc2 = prepend_select_columns(Fn(Row, ColState1), Acc1),
    run_select2(SelectTail, Row, ColStateTail, Acc2);
run_select2([Fn | SelectTail], Row, RowState, Acc1) ->
    Acc2 = prepend_select_columns(Fn(Row, RowState), Acc1),
    run_select2(SelectTail, Row, RowState, Acc2).

%% Check if the select column is actually multiple columns, as returned by
%% SELECT * FROM, or the corner case SELECT *, my_col FROM. This cannot simply
%% be flattened because nulls are represented as empty lists.
prepend_select_columns([_|_] = MultiCols, Acc) ->
    lists:reverse(MultiCols) ++ Acc;
prepend_select_columns(V, Acc) ->
    [V | Acc].

%% copy pasta mapfoldl from lists.erl, otherwise this reports
%% a warning in dialyzer!
my_mapfoldl(F, Accu0, [Hd|Tail]) ->
    {R,Accu1} = F(Hd, Accu0),
    {Rs,Accu2} = my_mapfoldl(F, Accu1, Tail),
    {[R|Rs],Accu2};
my_mapfoldl(F, Accu, []) when is_function(F, 2) -> {[],Accu}.

%%
<<<<<<< HEAD
compile_select_clause(DDL, ?SQL_SELECT{'SELECT' = #riak_sel_clause_v1{ clause = Sel } } = Q) ->
=======
compile_select_clause(DDL, Options, ?SQL_SELECT{'SELECT' = #riak_sel_clause_v1{clause = Sel}} = Q) ->
    %% compile each select column and put all the calc types into a set, if
    %% any of the results are aggregate then aggregate is the calc type for the
    %% whole query
    CompileColFn =
        fun(ColX, AccX) ->
            select_column_clause_folder(DDL, Options, ColX, AccX)
        end,
    Acc = {sets:new(), #riak_sel_clause_v1{ }},
    %% iterate from the right so we can append to the head of lists
    {ResultTypeSet, Sel1} = lists:foldl(CompileColFn, Acc, Sel),
>>>>>>> 29e53a46
    {ColTypes, Errors} = my_mapfoldl(
        fun(ColASTX, Errors) ->
            infer_col_type(DDL, ColASTX, Errors)
        end, [], Sel),

    case Errors of
        [] ->
            CompileColFn =
                fun(ColX, AccX) ->
                        select_column_clause_folder(DDL, ColX, AccX)
                end,
            %% compile each select column and put all the calc types into a set, if
            %% any of the results are aggregate then aggregate is the calc type for the
            %% whole query
            Acc = {sets:new(), #riak_sel_clause_v1{ }, []},
            %% iterate from the right so we can append to the head of lists
            {ResultTypeSet, Sel1, InvDistFuns1} = lists:foldl(CompileColFn, Acc, Sel),

            IsGroupBy = (Q?SQL_SELECT.group_by /= []),
            IsAggregate = sets:is_element(aggregate, ResultTypeSet),
            Sel2 =
                if IsGroupBy ->
                        Sel1#riak_sel_clause_v1{calc_type = group_by,
                                                col_names = get_col_names(DDL, Q)};
                   IsAggregate ->
                        Sel1#riak_sel_clause_v1{calc_type = aggregate,
                                                col_names = get_col_names(DDL, Q)};
                   not IsAggregate ->
                        Sel1#riak_sel_clause_v1{calc_type = rows,
                                                initial_state = [],
                                                col_names = get_col_names(DDL, Q)}
                end,
            {ok, Sel2#riak_sel_clause_v1{col_names = get_col_names(DDL, Q),
                                         col_return_types = lists:flatten(ColTypes) },
             InvDistFuns1};
        [_|_] ->
            {error, {invalid_query, riak_kv_qry:format_query_syntax_errors(lists:reverse(Errors))}}
    end.

%%
-spec get_col_names(?DDL{}, ?SQL_SELECT{}) -> [binary()].
get_col_names(DDL, ?SQL_SELECT{'SELECT' = #riak_sel_clause_v1{clause = Select}}) ->
    ColNames = riak_ql_to_string:col_names_from_select(Select),
    %% flatten because * gets expanded to multiple columns
    lists:flatten(
      [get_col_names2(DDL, N) || N <- ColNames]
    ).

%%
get_col_names2(DDL, "*") ->
    [X#riak_field_v1.name || X <- DDL?DDL.fields];
get_col_names2(_, Name) ->
    list_to_binary(Name).

%%
-record(single_sel_column, {
          calc_type        :: select_result_type(),
          initial_state    :: any(),
          col_return_types :: [riak_pb_ts_codec:ldbvalue()],
          col_name         :: riak_pb_ts_codec:tscolumnname(),
          clause           :: function(),
          finaliser        :: [function()],
          inverdist_fn     :: [{ok, inverse_distrib_fun_spec()} |
                                {error, {DescriptiveAtom::atom(), DisplayString::binary()}}]
         }).

%%
<<<<<<< HEAD
-spec select_column_clause_folder(?DDL{}, riak_ql_ddl:selection(),
                                  {set(), #riak_sel_clause_v1{}, list()}) ->
                {set(), #riak_sel_clause_v1{}, list()}.
select_column_clause_folder(DDL, ColAST1,
                            {TypeSet1, #riak_sel_clause_v1{ finalisers = Finalisers } = SelClause,
                             InvDistFuns1}) ->
=======
-spec select_column_clause_folder(?DDL{}, options(), riak_ql_ddl:selection(),
                                  {set(), #riak_sel_clause_v1{}}) ->
                {set(), #riak_sel_clause_v1{}}.
select_column_clause_folder(DDL, Options, ColAST1, 
                            {TypeSet1, #riak_sel_clause_v1{ finalisers = Finalisers } = SelClause}) ->
>>>>>>> 29e53a46
    %% extract the stateful functions then treat them as separate select columns
    LenFinalisers = length(Finalisers),
    case extract_stateful_functions(ColAST1, LenFinalisers) of
        {ColAST2, []} ->
            %% the case where the column contains no functions
            FinaliserFn =
                compile_select_col_stateless(DDL, Options, {return_state, LenFinalisers + 1}),
            ColAstList = [{ColAST2, FinaliserFn}];
        {FinaliserAST, [WindowFnAST | Tail]} ->
            %% the column contains one or more functions that will be separated
            %% into their own columns until finalisation
            FinaliserFn =
                compile_select_col_stateless(DDL, Options, FinaliserAST),
            ActualCol = {WindowFnAST, FinaliserFn},
            TempCols = [{AST, skip} || AST <- Tail],
            ColAstList = [ActualCol | TempCols]
    end,
    FolderFn =
        fun(E, Acc) ->
            select_column_clause_exploded_folder(DDL, Options, E, Acc)
        end,
    lists:foldl(FolderFn, {TypeSet1, SelClause, InvDistFuns1}, ColAstList).


%% When the select column is "exploded" it means that multiple functions that
%% collect state have been extracted and given their own temporary columns
%% which will be merged by the finalisers.
<<<<<<< HEAD
select_column_clause_exploded_folder(DDL, {ColAst, Finaliser},
                                     {TypeSet1, SelClause1, InvDistFnCalls1}) ->
=======
select_column_clause_exploded_folder(DDL, Options, {ColAst, Finaliser}, {TypeSet1, SelClause1}) ->
>>>>>>> 29e53a46
    #riak_sel_clause_v1{
       initial_state = InitX,
       clause = RunFnX,
       finalisers = Finalisers1 } = SelClause1,
    S = compile_select_col(DDL, Options, ColAst),
    TypeSet2 = sets:add_element(S#single_sel_column.calc_type, TypeSet1),
    Init2   = InitX ++ [S#single_sel_column.initial_state],
    RunFn2  = RunFnX ++ [S#single_sel_column.clause],
    Finalisers2 = Finalisers1 ++ [Finaliser],
    %% ColTypes are messy because <<"*">> represents many
    %% so you need to flatten the list
    SelClause2 = #riak_sel_clause_v1{
                    initial_state    = Init2,
                    clause           = RunFn2,
                    finalisers       = lists:flatten(Finalisers2)},
    InvDistFnCalls2 = InvDistFnCalls1 ++ S#single_sel_column.inverdist_fn,
    {TypeSet2, SelClause2, InvDistFnCalls2}.

%% Compile a single selection column into a fun that can extract the cell
%% from the row.
-spec compile_select_col(DDL::?DDL{}, options(), ColumnSpec::any()) ->
                                #single_sel_column{}.
compile_select_col(DDL, Options, {{window_agg_fn, FnName}, [FnArg1]}) when is_atom(FnName) ->
    case riak_ql_window_agg_fns:start_state(FnName) of
        stateless ->
            %% TODO this does not run the function! nothing is stateless so far though
            Fn = compile_select_col_stateless(DDL, Options, FnArg1),
            #single_sel_column{ calc_type        = rows,
                                initial_state    = undefined,
                                inverdist_fn     = [],
                                clause           = Fn };
        Initial_state ->
            Compiled_arg1 = compile_select_col_stateless(DDL, Options, FnArg1),
            % all the windows agg fns so far are arity of 1
            % which we have forced in this clause by matching on a single argument in the
            % function head
            SelectFn =
                fun(Row, State) ->
                        riak_ql_window_agg_fns:FnName(Compiled_arg1(Row, State), State)
                end,
            #single_sel_column{ calc_type        = aggregate,
                                initial_state    = Initial_state,
                                inverdist_fn     = [],
                                clause           = SelectFn }
    end;
<<<<<<< HEAD
compile_select_col(DDL, {{inverse_distrib_fn, FnName}, FnArgs}) when is_atom(FnName) ->
    %% 1. Convert to plain 'rows' result type, for qry_worker to
    %%    prepare selection as usual, substituting PERCENTILE(x, 0.75) with x;
    %%
    %% 2. Make a function to determine the row position, given the
    %%    total number of rows (N) in selection (thus N*0.75), for
    %%    qry_buffers to emulate OFFSET P LIMIT 1.
    %%
    %%    This function is not a running aggregator function as those
    %%    of the window_agg_fn kind.  It will be invoked at a later
    %%    stage, at the coordinator, once, to produce a virtual OFFSET.
    %%
    MaybeInvdistSpec =
        prepare_invdist_funcall(FnName, FnArgs),
    ReplacedColumn = hd(FnArgs),
    #single_sel_column{ calc_type = rows,
                        initial_state = undefined,
                        %% thread result up to compile_order_by, where
                        %% errors are reported properly and the actual
                        %% functions are constructed
                        inverdist_fn = [MaybeInvdistSpec],
                        clause = compile_select_col_stateless(DDL, ReplacedColumn) };
compile_select_col(DDL, Select) ->
    #single_sel_column{ calc_type = rows,
                        initial_state = undefined,
                        inverdist_fn = [],
                        clause = compile_select_col_stateless(DDL, Select) }.
=======
compile_select_col(DDL, Options, Select) ->
    #single_sel_column{ calc_type = rows,
                        initial_state = undefined,
                        clause = compile_select_col_stateless(DDL, Options, Select) }.
>>>>>>> 29e53a46

%% Given a SELECT column `PERCENTILE(x, 0.42)`, convert it to
%% `{'PERCENTILE', <<"x">>, [0.42]}`, for it to be validated against
%% possible other such columns and converted to the actual function in
%% `compile_order_by`.
prepare_invdist_funcall(FnName, [{identifier, [ColumnArg]}|_] = Args) ->
    case validate_invdist_funcall(FnName, Args) of
        {ok, OtherArgsBare} ->
            {ok, {FnName, ColumnArg, OtherArgsBare}};
        ER ->
            ER
    end;
prepare_invdist_funcall(FnName, _Args) ->
    {error, {missing_invdist_fn_column_arg,
             ?E_INVERSE_DIST_FUN_MISSING_COLUMN_ARG(FnName)}}.

validate_invdist_funcall(FnName, [{identifier, [_ColumnArg]}|Args]) ->
    case evaluate_const_args(Args) of
        {error, _} = ER ->
            ER;
        {ok, StaticArgs} ->
            {_StaticArgTypes, StaticArgValues} = lists:unzip(StaticArgs),
            case riak_ql_inverse_distrib_fns:fn_param_check(FnName, StaticArgValues) of
                ok ->
                    {ok, StaticArgValues};
                {error, InvalidParamPos} ->
                    {error, {invalid_static_invdist_fn_param,
                             ?E_INVERSE_DIST_FUN_BAD_PARAMETER(FnName, InvalidParamPos)}}
            end
    end.

evaluate_const_args(Args) ->
    lists:foldl(
      fun(_, {error, _} = ER) ->
              ER;
         (Expr, {ok, Acc}) ->
              case evaluate_const_expr(Expr) of
                  {ok, Val} ->
                      {ok, Acc ++ [Val]};
                  ER ->
                      ER
              end
      end,
      {ok, []},
      Args).

evaluate_const_expr({Type, _})
  when Type == varchar; Type == boolean; Type == binary  ->
    {ok, {invalid_expr_in_invdist_fun_arglist,
          ?E_INVERSE_DIST_FUN_INVAL_EXPR}};
evaluate_const_expr({Type, _} = Arg)
  when Type == integer; Type == float ->
    {ok, Arg};
evaluate_const_expr({negate, Expr}) ->
    case evaluate_const_expr(Expr) of
        {ok, {Type, Value}} ->
            {ok, {Type, -Value}};
        ER ->
            ER
    end;
evaluate_const_expr({Op, Expr1, Expr2}) ->
    case {evaluate_const_expr(Expr1),
          evaluate_const_expr(Expr2)} of
        {{ok, A1}, {ok, A2}} ->
            Res = apply_op(Op, A1, A2),
            Res;
        {{error, _} = ER, _} ->
            ER;
        {_, ER} ->
            ER
    end;
evaluate_const_expr({identifier, _}) ->
    {error, {nonconst_expr_in_invdist_fun_arglist,
             ?E_INVERSE_DIST_FUN_NONCONST_ARG}}.

apply_op(Op, {T1, E1}, {T2, E2})
  when Op == '+'; Op == '-'; Op == '*'; Op == '/' ->
    try
        {ok, {infer_type(Op, T1, T2),
              apply(erlang, Op, [E1, E2])}}
    catch
        error:badarith ->
            {error, {invalid_expr_in_invdist_fun_arglist,
                     ?E_INVERSE_DIST_FUN_INVAL_EXPR}}
    end.

infer_type('/', _, _) -> float;
infer_type(_, T1, T2) -> numeric_promote(T1, T2).

numeric_promote(integer, integer) -> integer;
numeric_promote(_, _) -> float.


%% Returns a one arity fun which is stateless for example pulling a field from a
%% row.
-spec compile_select_col_stateless(?DDL{}, options(), 
                                   riak_ql_ddl:selection()
                                   | {Op::atom(), riak_ql_ddl:selection(), riak_ql_ddl:selection()}
                                   | {return_state, integer()}) -> compiled_select().
compile_select_col_stateless(_, _, {identifier, [<<"*">>]}) ->
    fun(Row, _) -> Row end;
compile_select_col_stateless(DDL, Options, {negate, ExprToNegate}) ->
    ValueToNegate = compile_select_col_stateless(DDL, Options, ExprToNegate),
    fun(Row, State) -> -ValueToNegate(Row, State) end;
compile_select_col_stateless(_, _, {Type, V}) when Type == varchar; Type == boolean; Type == binary; Type == integer; Type == float ->
    fun(_,_) -> V end;
compile_select_col_stateless(_, _, {return_state, N}) when is_integer(N) ->
    fun(Row,_) -> pull_from_row(N, Row) end;
compile_select_col_stateless(DDL, Options, {{sql_select_fn, 'TIME'}, Args1}) ->
    [Argsx1,Argsx2] = [compile_select_col_stateless(DDL,Options,Ax) || Ax <- Args1],
    fun(Row,State) ->
        A1 = Argsx1(Row,State),
        A2 = Argsx2(Row,State),
        riak_ql_quanta:quantum(A1,A2,ms)
    end;
compile_select_col_stateless(_, Options, {{sql_select_fn, 'NOW'}, Args}) ->
    ok = validate_where_fn_arity('NOW', Args),
    {_, Now} = lists:keyfind(now_milliseconds, 1, Options),
    fun(_,_) -> Now end;
compile_select_col_stateless(_, _, {finalise_aggregation, FnName, N}) ->
    fun(Row,_) ->
        ColValue = pull_from_row(N, Row),
        riak_ql_window_agg_fns:finalise(FnName, ColValue)
    end;
compile_select_col_stateless(?DDL{fields = Fields}, _, {identifier, ColumnName}) ->
    {Index, _} = col_index_and_type_of(Fields, to_column_name_binary(ColumnName)),
    fun(Row,_) -> pull_from_row(Index, Row) end;
compile_select_col_stateless(DDL, Options, {Op, A, B}) ->
    Arg_a = compile_select_col_stateless(DDL, Options, A),
    Arg_b = compile_select_col_stateless(DDL, Options, B),
    compile_select_col_stateless2(Op, Arg_a, Arg_b).

%%
-spec infer_col_type(?DDL{}, riak_ql_ddl:selection(), Errors::[any()]) ->
        {riak_ql_ddl:external_field_type() | error, any()}.
infer_col_type(_, {Type, _}, Errors) when Type == sint64; Type == varchar;
                                          Type == boolean; Type == double ->
    {Type, Errors};
infer_col_type(_, {binary, _}, Errors) ->
    {varchar, Errors};
infer_col_type(_, {integer, _}, Errors) ->
    {sint64, Errors};
infer_col_type(_, {float, _}, Errors) ->
    {double, Errors};
infer_col_type(?DDL{ fields = Fields }, {identifier, ColName1}, Errors) ->
    case to_column_name_binary(ColName1) of
        <<"*">> ->
            Type = [T || #riak_field_v1{ type = T } <- Fields],
            {Type, Errors};
        ColName2 ->
<<<<<<< HEAD
            case col_index_and_type_of(Fields, ColName2) of
                {error, {unknown_column, _} = ER} ->
                    {error, [ER|Errors]};
                {_, Type} ->
                    {Type, Errors}
            end
    end;

infer_col_type(DDL, {{FnClass, FnName}, FnArgs}, Errors0)
  when FnClass == window_agg_fn;
       FnClass == inverse_distrib_fn ->
    MaybeArgTypes =
        lists:foldl(
          fun(_, {error, _} = ER) -> ER;
             (Arg, {AccTypes, Errors}) ->
                  case infer_col_type(DDL, Arg, Errors) of
                      {error, _} = ER ->
                          ER;
                      {Type, Errors2} ->
                          {AccTypes ++ [Type], Errors2}
                  end
          end,
          {[], Errors0}, FnArgs),
    case MaybeArgTypes of
        {error, _} = Error ->
            Error;
        {ArgTypes, Errors} ->
            infer_col_function_type(FnClass, FnName, ArgTypes, Errors)
    end;
=======
            {_, Type} = col_index_and_type_of(Fields, ColName2)
    end,
    {Type, Errors};
infer_col_type(_, {{sql_select_fn, 'NOW'}, _}, Errors1) ->
    {timestamp, Errors1};
>>>>>>> 29e53a46
infer_col_type(DDL, {{sql_select_fn, 'TIME'}, Args}, Errors1) ->
    {ArgTypes, Errors2} =
        lists:foldr(
            fun(E, {Types, ErrorsX}) ->
                case infer_col_type(DDL, E, ErrorsX) of
                    {error, E}    -> {[error|Types], [E|ErrorsX]};
                    {T, ErrorsX2} -> {[T|Types], ErrorsX2}
                end
            end, {[], Errors1}, Args),
    case ArgTypes of
        [timestamp, sint64] ->
            {timestamp, Errors2};
        _ ->
            FnSigError = {argument_type_mismatch, 'TIME', ArgTypes},
            {error, [FnSigError|Errors2]}
    end;

infer_col_type(DDL, {Op, A, B}, Errors1) when Op == '/'; Op == '+'; Op == '-'; Op == '*' ->
    {AType, Errors2} = infer_col_type(DDL, A, Errors1),
    {BType, Errors3} = infer_col_type(DDL, B, Errors2),
    maybe_infer_op_type(Op, AType, BType, Errors3);
infer_col_type(DDL, {negate, AST}, Errors) ->
    infer_col_type(DDL, AST, Errors).

%%
infer_col_function_type(FnClass, FnName, ArgTypes, Errors) ->
    Mod = fn_module(FnClass),
    case Mod:fn_type_signature(FnName, ArgTypes) of
        {error, Reason} ->
            {error, [Reason | Errors]};
        ReturnType ->
            {ReturnType, Errors}
    end.

%%
fn_module(window_agg_fn)      -> riak_ql_window_agg_fns;
fn_module(inverse_distrib_fn) -> riak_ql_inverse_distrib_fns.


%%
pull_from_row(N, Row) ->
    lists:nth(N, Row).

%%
-spec extract_stateful_functions(riak_ql_ddl:selection(), integer()) ->
        {riak_ql_ddl:selection() |
         {return_state, integer()}, [riak_ql_ddl:selection_function()]}.
extract_stateful_functions(Selection1, FinaliserLen) when is_integer(FinaliserLen) ->
    {Selection2, Fns} = extract_stateful_functions2(Selection1, FinaliserLen, []),
    {Selection2, lists:reverse(Fns)}.

%% extract stateful functions from the selection
-spec extract_stateful_functions2(riak_ql_ddl:selection(), integer(),
                                  [riak_ql_ddl:selection_function()]) ->
        {riak_ql_ddl:selection() | {finalise_aggregation, FnName::atom(), integer()}, [riak_ql_ddl:selection_function()]}.
extract_stateful_functions2({Op, ArgA1, ArgB1}, FinaliserLen, Fns1) ->
    {ArgA2, Fns2} = extract_stateful_functions2(ArgA1, FinaliserLen, Fns1),
    {ArgB2, Fns3} = extract_stateful_functions2(ArgB1, FinaliserLen, Fns2),
    {{Op, ArgA2, ArgB2}, Fns3};
extract_stateful_functions2({negate, Arg1}, FinaliserLen, Fns1) ->
    {Arg2, Fns2} = extract_stateful_functions2(Arg1, FinaliserLen, Fns1),
    {{negate, Arg2}, Fns2};
extract_stateful_functions2({Tag, _} = Node, _, Fns)
        when Tag == identifier; Tag == sint64; Tag == integer; Tag == float;
             Tag == binary;     Tag == varchar; Tag == boolean ->
    {Node, Fns};
extract_stateful_functions2({{FnClass, _FnName}, _} = Node, _, Fns)
  when FnClass == inverse_distrib_fn;
       FnClass == sql_select_fn ->
    {Node, Fns};
extract_stateful_functions2({{window_agg_fn, FnName}, _} = Function, FinaliserLen, Fns1) ->
    Fns2 = [Function | Fns1],
    {{finalise_aggregation, FnName, FinaliserLen + length(Fns2)}, Fns2}.

%% Only change the start order if the query has descending fields, otherwise
%% the natural order is correct.
maybe_fix_start_order(false, W) ->
    W;
maybe_fix_start_order(true, W) ->
    fix_start_order(W).

%%
fix_start_order(W) ->
    {startkey, StartKey0} = lists:keyfind(startkey, 1, W),
    {endkey, EndKey0} = lists:keyfind(endkey, 1, W),
    %% Swap the start/end keys so that the backends will
    %% scan over them correctly.  Likely cause is a descending
    %% timestamp field.
    W1 = lists:keystore(startkey, 1, W, {startkey, EndKey0}),
    W2 = lists:keystore(endkey, 1, W1, {endkey, StartKey0}),
    %% start inclusive defaults true, end inclusive defaults false
    W3 = lists:keystore(start_inclusive, 1, W2,
                        {start_inclusive, proplists:get_value(end_inclusive, W, false)}),
    _W4 = lists:keystore(end_inclusive, 1, W3,
                         {end_inclusive, proplists:get_value(start_inclusive, W2, true)}).

fix_subquery_order(Queries1) ->
    Queries2 = lists:sort(fun fix_subquery_order_compare/2, Queries1),
    case Queries2 of
        [?SQL_SELECT{ 'WHERE' = FirstWhere1 } = FirstQuery|QueryTail] when length(Queries2) > 1 ->
            case lists:keytake(end_inclusive, 1, FirstWhere1) of
                false ->
                    Queries2;
                {value, Flag, _FirstWhere2} ->
                    ?SQL_SELECT{ 'WHERE' = LastWhere } = LastQuery1 = lists:last(Queries2),
                    LastQuery2 = LastQuery1?SQL_SELECT{ 'WHERE' = lists:keystore(end_inclusive, 1, LastWhere, Flag) },
                    Queries3 = QueryTail -- [LastQuery1],
                    [FirstQuery?SQL_SELECT{ 'WHERE' = FirstWhere1 } | Queries3] ++ [LastQuery2]
            end;
        _ ->
            Queries2
    end.

%% Make the subqueries appear in the same order as the keys.  The qry worker
%% returns the results to the client in the order of the subqueries, so
%% if timestamp is descending for equality queries on family/series then
%% the results need to merge in the reverse order.
%%
%% Detect this by the implict order of the start/end keys.  Should be
%% refactored to explicitly understand key order at some future point.
fix_subquery_order_compare(Qa, Qb) ->
    {startkey, Astartkey} = lists:keyfind(startkey, 1, Qa?SQL_SELECT.'WHERE'),
    {endkey, Aendkey}     = lists:keyfind(endkey, 1, Qa?SQL_SELECT.'WHERE'),
    {startkey, Bstartkey} = lists:keyfind(startkey, 1, Qb?SQL_SELECT.'WHERE'),
    {endkey, Bendkey}     = lists:keyfind(endkey, 1, Qb?SQL_SELECT.'WHERE'),

    fix_subquery_order_compare(Astartkey, Aendkey, Bstartkey, Bendkey).

%%
fix_subquery_order_compare(Astartkey, Aendkey, Bstartkey, Bendkey) ->
    if
        (Astartkey == Aendkey) ->
            (Astartkey =< Bstartkey orelse Aendkey =< Bendkey);
        (Bstartkey == Bendkey) ->
            not (Astartkey =< Bstartkey orelse Aendkey =< Bendkey);
        (Astartkey =< Aendkey) ->
            Astartkey =< Bstartkey;
        true ->
            Bstartkey =< Astartkey
    end.

%%
maybe_infer_op_type(_, error, _, Errors) ->
    {error, Errors};
maybe_infer_op_type(_, _, error, Errors) ->
    {error, Errors};
maybe_infer_op_type(Op, AType, BType, Errors) ->
    case infer_op_type(Op, AType, BType) of
        {error, Reason} ->
            {error, [Reason | Errors]};
        Type ->
            {Type, Errors}
    end.

%%
infer_op_type('/', sint64, sint64) -> sint64;
infer_op_type('/', double, double) -> double;
infer_op_type('/', sint64, double) -> double;
infer_op_type('/', double, sint64) -> double;
infer_op_type(_, T, T) when T == double orelse T == sint64 ->
    T;
infer_op_type(_, T1, T2) when T1 == double andalso T2 == sint64;
                              T1 == sint64 andalso T2 == double ->
    double;
infer_op_type(Op, T1, T2) ->
    {error, {operator_type_mismatch, Op, T1, T2}}.

%%
compile_select_col_stateless2('+', A, B) ->
    fun(Row, State) ->
        riak_ql_window_agg_fns:add(A(Row, State), B(Row, State))
    end;
compile_select_col_stateless2('*', A, B) ->
    fun(Row, State) ->
        riak_ql_window_agg_fns:multiply(A(Row, State), B(Row, State))
    end;
compile_select_col_stateless2('/', A, B) ->
    fun(Row, State) ->
        riak_ql_window_agg_fns:divide(A(Row, State), B(Row, State))
    end;
compile_select_col_stateless2('-', A, B) ->
    fun(Row, State) ->
        riak_ql_window_agg_fns:subtract(A(Row, State), B(Row, State))
    end.

%%
to_column_name_binary([Name]) when is_binary(Name) ->
    Name;
to_column_name_binary(Name) when is_binary(Name) ->
    Name.

%% Return the index and type of a field in the table definition.
col_index_and_type_of(Fields, ColumnName) ->
    case lists:keyfind(ColumnName, #riak_field_v1.name, Fields) of
        false ->
            {error, {unknown_column, ColumnName}};
        #riak_field_v1{ position = Position, type = Type } ->
            {Position, Type}
    end.

%%
-spec expand_where(riak_ql_ddl:filter(), #key_v1{}) ->
                          {ok, [where_props()]} | {error, atom()}.
expand_where(Where, PartitionKey) ->
    case find_quantum_field_index_in_key(PartitionKey) of
        {QField, QSize, QUnit, QIndex} ->
            hash_timestamp_to_quanta(QField, QSize, QUnit, QIndex, Where);
        notfound ->
            {ok, [Where]}
    end.

%% Return the parameters for the quantum function and it's index in the
%% partition key fields.
-spec find_quantum_field_index_in_key(#key_v1{}) ->
    {QName::binary(), QSize::integer(), QUnit::atom(), QIndex::integer()} | notfound.
find_quantum_field_index_in_key(#key_v1{ ast = PKAST }) ->
    find_quantum_field_index_in_key2(PKAST, 1).

%%
find_quantum_field_index_in_key2([], _) ->
    notfound;
find_quantum_field_index_in_key2([#hash_fn_v1{ mod = riak_ql_quanta,
                                               fn = quantum,
                                               args = [?SQL_PARAM{name = [X]}, Y, Z] }|_], Index) ->
    {X,Y,Z,Index};
find_quantum_field_index_in_key2([_|Tail], Index) ->
    find_quantum_field_index_in_key2(Tail, Index+1).

%%
hash_timestamp_to_quanta(QField, QSize, QUnit, QIndex, Where1) ->
    GetMaxMinFun = fun({startkey, List}, {_S, E}) ->
                           {element(3, lists:nth(QIndex, List)), E};
                      ({endkey,   List}, {S, _E}) ->
                           {S, element(3, lists:nth(QIndex, List))};
                      (_, {S, E})  ->
                           {S, E}
                   end,
    {Min1, Max1} = lists:foldl(GetMaxMinFun, {"", ""}, Where1),
    %% if the start range is not inclusive then add one and remove the
    %% start_inclusive flag. This is so that the query start key hashes to the
    %% correct quanta when it is on the boundary since the start_inclusive flag
    %% is not taken into account in the partition hashing. For example given a
    %% one second quantum `mytime > 1999` should return keys with mytime greater
    %% than 2000 but will hash to the quantum before 2000 and receive no results
    %% from it.
    case lists:keytake(start_inclusive, 1, Where1) of
        {value, {start_inclusive, false}, WhereX}  ->
            Where2 = WhereX,
            Min2 = Min1 + 1;
        _ ->
            Where2 = Where1,
            Min2 = Min1
    end,
    Max2 =
        case proplists:get_value(end_inclusive, Where2, false) of
            true  -> Max1 + 1;
            false -> Max1
        end,
    %% sanity check for the number of quanta we can handle
    MaxQueryQuanta = app_helper:get_env(riak_kv, timeseries_query_max_quanta_span, ?MAX_QUERY_QUANTA),
    NQuanta = (Max2 - Min2) div riak_ql_quanta:unit_to_millis(QSize, QUnit),
    case NQuanta < MaxQueryQuanta of
        true ->
            {_NoSubQueries, Boundaries} =
                riak_ql_quanta:quanta(Min2, Max2, QSize, QUnit),
            %% use the maximum value that has not been incremented, we still use
            %% the end_inclusive flag because the end key is not used to hash
            {ok, make_wheres(Where2, QField, Min2, Max1, Boundaries)};
        false ->
            lager:info("query spans too many quanta (~b, max ~b)", [NQuanta, MaxQueryQuanta]),
            {error, {too_many_subqueries, NQuanta, MaxQueryQuanta}}
    end.

make_wheres(Where, QField, LowerBound, UpperBound, Boundaries) when LowerBound > UpperBound ->
    make_wheres(Where, QField, UpperBound, LowerBound, Boundaries);
make_wheres(Where, QField, LowerBound, UpperBound, Boundaries) ->
    {HeadOption, TailOption, NewWhere} = extract_options(Where),
    Starts = [LowerBound | Boundaries],
    Ends   = Boundaries ++ [UpperBound],
    [HdW | Ws] = make_w2(Starts, Ends, QField, NewWhere, []),
    %% add the head options to the head
    %% add the tail options to the tail
    %% reverse again
    [TW | Rest] = lists:reverse([lists:flatten(HdW ++ [HeadOption]) | Ws]),
    _Wheres = lists:reverse([lists:flatten(TW ++ [TailOption]) | Rest]).

make_w2([], [], _QField, _Where, Acc) ->
    lists:reverse(Acc);
make_w2([Start | T1], [End | T2], QField, Where, Acc) ->
    Where2 = swap(Where, QField, startkey, Start),
    Where3 = swap(Where2, QField, endkey, End),
    make_w2(T1, T2, QField, Where, [Where3 | Acc]).

extract_options(Where) ->
    {HeadOption, W1} = case lists:keytake(start_inclusive, 1, Where) of
                           false                  -> {[], Where};
                           {value, HdO, NewWhere} -> {HdO, NewWhere}
                       end,
    {TailOption, W2} = case lists:keytake(end_inclusive, 1, W1) of
                           false                  -> {[], W1};
                           {value, TO, NewWhere2} -> {TO, NewWhere2}
                       end,
    {HeadOption, TailOption, W2}.

%% this rewrite is premised on the fact the the Query field is a timestamp
swap(Where, QField, Key, Val) ->
    {Key, Fields} = lists:keyfind(Key, 1, Where),
    NewFields = lists:keyreplace(QField, 1, Fields, {QField, timestamp, Val}),
    _NewWhere = lists:keyreplace(Key, 1, Where, {Key, NewFields}).

%%
quantum_field_name(DDL) ->
    case find_quantum_fields(DDL) of
        [QFieldName] ->
            QFieldName;
        [] ->
            no_quanta
    end.

%%
find_quantum_fields(?DDL{ partition_key = #key_v1{ ast = PKAST } }) ->
    [quantum_fn_to_field_name(QuantumFunc) || #hash_fn_v1{ } = QuantumFunc <- PKAST].

%%
quantum_fn_to_field_name(#hash_fn_v1{ mod = riak_ql_quanta,
                                      fn = quantum,
                                      args = [?SQL_PARAM{name = [Name]}|_ ] }) ->
    Name.

check_if_timeseries(?DDL{table = T, partition_key = PK, local_key = LK0} = DDL,
                    [W]) ->
    try
        #key_v1{ast = PartitionKeyAST} = PK,
        PartitionFields = [X || ?SQL_PARAM{name = X} <- PartitionKeyAST],
        LK = LK0#key_v1{ast = lists:sublist(LK0#key_v1.ast, length(PartitionKeyAST))},
        QuantumFieldName = quantum_field_name(DDL),
        StrippedW = strip(W, []),
        {StartW, EndW, Filter} =
            break_out_timeseries(StrippedW, PartitionFields, QuantumFieldName),
        Mod = riak_ql_ddl:make_module_name(T),
        StartKey = rewrite(LK, StartW, Mod),
        EndKey = rewrite(LK, EndW, Mod),
        case has_errors(StartKey, EndKey) of
            [] ->
                %% defaults on startkey and endkey are different
                IncStart = case includes(StartW, '>', Mod) of
                               true  -> [{start_inclusive, false}];
                               false -> []
                           end,
                IncEnd = case includes(EndW, '<', Mod) of
                             true  -> [];
                             false -> [{end_inclusive, true}]
                         end,
                RewrittenFilter = add_types_to_filter(Filter, Mod),
                WhereProps1 = lists:flatten(
                    [{startkey, StartKey},
                     {endkey,   EndKey},
                     {filter,   RewrittenFilter},
                     IncStart,
                     IncEnd]),
                WhereProps2 = check_where_clause_is_possible(DDL, WhereProps1),
                WhereProps3 = rewrite_where_with_additional_filters(
                    Mod:additional_local_key_fields(),
                    local_key_field_orders(Mod:field_orders(), PK),
                    fun Mod:get_field_type/1,
                    WhereProps2),
                {true, WhereProps3};
            Errors ->
                {error, Errors}
        end
    catch
        error:{Reason, Description} = E when is_atom(Reason), is_binary(Description) ->
            {error, E};
        error:Reason ->
            %% if it is not a known error then return the stack trace for
            %% debugging
            {error, {where_not_timeseries, Reason, erlang:get_stacktrace()}}
    end;
check_if_timeseries(?DDL{}, []) ->
    {error, {no_where_clause, ?E_NO_WHERE_CLAUSE}}.

%%
has_errors(StartKey, EndKey) ->
    HasErrors = [EX || {error, EX} <- [StartKey, EndKey]],
    case HasErrors of
        [E,E] -> E;
        [E]   -> E;
        _     -> HasErrors
    end.

%% this is pretty brutal - it is assuming this is a time series query
%% if it isn't this clause is mince
includes([], _Op, _Mod) ->
    false;
includes([{Op1, Field, _} | T], Op2, Mod) ->
    Type = Mod:get_field_type([Field]),
    case Type of
        timestamp ->
            case Op1 of
                Op2 -> true;
                _   -> false
            end;
        _ ->
            includes(T, Op2, Mod)
    end.

%% find the upper and lower bound for the time
find_timestamp_bounds(QuantumField, LocalFields) ->
    find_timestamp_bounds2(QuantumField, LocalFields, [], {undefined, undefined}).

%%
find_timestamp_bounds2(_, [], OtherFilters, BoundsAcc) ->
    {lists:reverse(OtherFilters), BoundsAcc};
find_timestamp_bounds2(QuantumFieldName, [{or_, {_, QuantumFieldName, _}, _} | _], _, _) ->
    %% if this is an or state ment, lookahead at what is being tested, the quanta
    %% cannot be tested with an OR operator
    error({time_bounds_must_use_and_op, ?E_TIME_BOUNDS_MUST_USE_AND});
find_timestamp_bounds2(QuantumFieldName, [{Op, QuantumFieldName, _} = Filter | Tail],
                       OtherFilters, BoundsAcc1) ->
    %% if there are already end bounds throw an error
    if
        Op == '>' orelse Op == '>=' ->
            find_timestamp_bounds2(
              QuantumFieldName, Tail, OtherFilters, acc_lower_bounds(Filter, BoundsAcc1));
        Op == '<' orelse Op == '<=' ->
            find_timestamp_bounds2(
              QuantumFieldName, Tail, OtherFilters, acc_upper_bounds(Filter, BoundsAcc1));
        Op == '=' orelse Op == '!=' ->
            find_timestamp_bounds2(
              QuantumFieldName, Tail, [Filter | OtherFilters], BoundsAcc1)
    end;
find_timestamp_bounds2(QuantumFieldName, [Filter | Tail], OtherFilters, BoundsAcc1) ->
    %% this filter is not on the quantum
    find_timestamp_bounds2(QuantumFieldName, Tail, [Filter | OtherFilters], BoundsAcc1).

%%
acc_lower_bounds(Filter, {undefined, U}) ->
    {Filter, U};
acc_lower_bounds(_Filter, {_L, _}) ->
    error({lower_bound_specified_more_than_once, ?E_TSMSG_DUPLICATE_LOWER_BOUND}).

%%
acc_upper_bounds(Filter, {L, undefined}) ->
    {L, Filter};
acc_upper_bounds(_Filter, {_, _U}) ->
    error({upper_bound_specified_more_than_once, ?E_TSMSG_DUPLICATE_UPPER_BOUND}).

%%
break_out_timeseries(Filters1, PartitionFields1, no_quanta) ->
    {Body, Filters2} = split_key_from_filters(PartitionFields1, Filters1),
    {Body, Body, Filters2};
break_out_timeseries(Filters1, PartitionFields1, QuantumField) when is_binary(QuantumField) ->
    case find_timestamp_bounds(QuantumField, Filters1) of
        {_, {undefined, undefined}} ->
            %% if we don't have a time range then check for a time equality
            %% filter e.g. mytime = 12345, which is rewritten as
            %% mytime >= 12345 AND mytime <= 12345
            {QEqFilters, OtherFilters} =
                lists:partition(fun({Op, F, _}) ->
                                    Op == '=' andalso F == QuantumField
                                end, Filters1),
            case QEqFilters of
                [QEqFilter] ->
                    {Body, Filters2} = split_key_from_filters(PartitionFields1, OtherFilters),
                    Starts = setelement(1, QEqFilter, '>='),
                    Ends = setelement(1, QEqFilter, '<='),
                    {[Starts | Body], [Ends | Body], Filters2};
                [] ->
                    error({incomplete_where_clause, ?E_TSMSG_NO_BOUNDS_SPECIFIED});
                [_|_] ->
                    error(
                        {cannot_have_two_equality_filters_on_quantum_without_range,
                         ?E_CANNOT_HAVE_TWO_EQUALITY_FILTERS_ON_QUANTUM_WITHOUT_RANGE})
            end;
        {_, {_, undefined}} ->
            error({incomplete_where_clause, ?E_TSMSG_NO_UPPER_BOUND});
        {_, {undefined, _}} ->
            error({incomplete_where_clause, ?E_TSMSG_NO_LOWER_BOUND});
        {_, {{_,_,{_,Starts}}, {_,_,{_,Ends}}}} when is_integer(Starts),
                                                     is_integer(Ends),
                                                     Starts > Ends ->
            error({lower_bound_must_be_less_than_upper_bound,
                   ?E_TSMSG_LOWER_BOUND_MUST_BE_LESS_THAN_UPPER_BOUND});
        {_, {{GT,_,{_,Starts}}, {LT,_,{_,Ends}}}} when is_integer(Starts),
                                                       is_integer(Ends),
                                                       ((Starts == Ends andalso (GT /= '>=' orelse LT /= '<='))
                                                        orelse
                                                        ((Starts == (Ends - 1)) andalso GT /= '>=' andalso LT /= '<=')
                                                       ) ->
            %% Two scenarios:
            %% * Upper and lower bounds are the same, in which case
            %%   both comparison operators must include the equal sign
            %% * Upper and lower bounds are adjacent, in which case
            %%   one comparison operator must include the equal sign
            error({lower_and_upper_bounds_are_equal_when_no_equals_operator,
                   ?E_TSMSG_LOWER_AND_UPPER_BOUNDS_ARE_EQUAL_WHEN_NO_EQUALS_OPERATOR});
        {_, {{'>',_,{_,Starts}}, {'<',_,{_,Ends}}}} when is_integer(Starts),
                                                         is_integer(Ends),
                                                         Starts == (Ends - 1) ->
            %% catch when the filter values for time bounds are equal but we're
            %% using greater than or less than so could never match, if >= or <=
            %% were used on either side then
            error({lower_and_upper_bounds_are_equal_when_no_equals_operator,
                   ?E_TSMSG_LOWER_AND_UPPER_BOUNDS_ARE_EQUAL_WHEN_NO_EQUALS_OPERATOR});
        {Filters2, {Starts, Ends}} ->
            %% create the keys by splitting the key filters and prepending it
            %% with the time bound.
            {Body, Filters3} = split_key_from_filters(PartitionFields1, Filters2),
            {[Starts | Body], [Ends | Body], Filters3}
    end.

%% separate the key fields from the other filters
split_key_from_filters(LocalFields, Filters) ->
    lists:mapfoldl(fun split_key_from_filters2/2, Filters, LocalFields).

%%
split_key_from_filters2([FieldName], Filters) when is_binary(FieldName) ->
    take_key_field(FieldName, Filters, []).

%%
take_key_field(FieldName, [], Acc) when is_binary(FieldName) ->
    %% check if the field exists in the clause but used the wrong operator or
    %% it never existed at all. Give a more helpful message if the wrong op was
    %% used.
    case lists:keyfind(FieldName, 2, Acc) of
        false ->
            Reason = ?E_KEY_FIELD_NOT_IN_WHERE_CLAUSE(FieldName);
        {Op, _, _} ->
            Reason = ?E_KEY_PARAM_MUST_USE_EQUALS_OPERATOR(FieldName, Op)
    end,
    error({missing_key_clause, Reason});
take_key_field(FieldName, [{'=', FieldName, _} = Field | Tail], Acc) ->
    {Field, Acc ++ Tail};
take_key_field(FieldName, [Field | Tail], Acc) ->
    take_key_field(FieldName, Tail, [Field | Acc]).

strip({and_, B, C}, Acc) -> strip(C, [B | Acc]);
strip(A, Acc)            -> [A | Acc].

add_types_to_filter(Filter, Mod) ->
    add_types2(Filter, Mod, []).

add_types2([], _Mod, Acc) ->
    make_ands(lists:reverse(Acc));
add_types2([{Op, LHS, RHS} | T], Mod, Acc) when Op =:= and_ orelse
                                                Op =:= or_  ->
    NewAcc = {Op, add_types2([LHS], Mod, []), add_types2([RHS], Mod, [])},
    add_types2(T, Mod, [NewAcc | Acc]);
add_types2([{NullOp, {identifier, Field}} | T], Mod, Acc) when NullOp =:= is_null orelse
                                                                 NullOp =:= is_not_null ->
    EqOp = case NullOp of
        is_null -> '=';
        is_not_null -> '!='
    end,
    %% cast to varchar since nullable types do not exist w/i the leveldb backend,
    %% otherwise said NULL as [] bleeds due to basic datatype selection.
    NewType = 'varchar',
    NewAcc = {EqOp, {field, Field, NewType}, {const, ?SQL_NULL}},
    add_types2(T, Mod, [NewAcc | Acc]);
add_types2([{Op, Field, {_, Val}} | T], Mod, Acc) ->
    NewType = riak_ql_ddl:get_storage_type(Mod:get_field_type([Field])),
    NewAcc = {Op, {field, Field, NewType}, {const, normalise(Val, NewType)}},
    add_types2(T, Mod, [NewAcc | Acc]).

%% the query is prevalidated so the value can only convert down to one of these
%% two values (but that may fail in the future)
normalise(Val, boolean) when is_binary(Val) ->
    case string:to_lower(binary_to_list(Val)) of
        "true"  -> true;
        "false" -> false
    end;
normalise(Val, boolean) when is_list(Val) ->
    case string:to_lower(Val) of
        "true"  -> true;
        "false" -> false
    end;
normalise(X, _) ->
    X.

%% I know, not tail recursive could stackbust
%% but not really
make_ands([]) ->
    [];
make_ands([H | []]) ->
    H;
make_ands([H | T]) ->
    {and_, H, make_ands(T)}.

%%
rewrite(#key_v1{ast = AST}, W, Mod) ->
    rewrite2(AST, W, Mod, []).

%%
rewrite2([], [], _Mod, Acc) ->
    lists:reverse(Acc);
rewrite2([], _W, _Mod, _Acc) ->
    %% the rewrite should have consumed all the passed in values
    {error, {invalid_rewrite, _W}};
rewrite2([?SQL_PARAM{name = [FieldName]} | T], Where1, Mod, Acc) ->
    Type = Mod:get_field_type([FieldName]),
    case lists:keytake(FieldName, 2, Where1) of
        false                           ->
            {error, {missing_param, ?E_MISSING_PARAM_IN_WHERE_CLAUSE(FieldName)}};
        {value, {_, _, {_, Val}}, Where2} ->
            rewrite2(T, Where2, Mod, [{FieldName, Type, Val} | Acc])
    end.

%% Functions to assist with coverage chunks that redefine quanta ranges
-spec unwrap_cover(undefined | binary()) ->
                          {ok, {undefined, undefined} |
                           {OpaqueContext::binary(), {FieldName::binary(), Range::tuple()}}} |
                          {error, invalid_coverage_context_checksum}.
unwrap_cover(undefined) ->
    {ok, {undefined, undefined}};
unwrap_cover(Cover) when is_binary(Cover) ->
    case catch riak_kv_pb_coverage:checksum_binary_to_term(Cover) of
        {ok, {Proplist, {FieldName, RangeTuple}}} ->
            {ok, {riak_kv_pb_coverage:term_to_checksum_binary(Proplist),
             {FieldName, RangeTuple}}};

        %% As of 1.6 or the equivalent merged KV version, we can start
        %% generating simpler coverage chunks for timeseries that are
        %% pure property lists instead of a tuple with the
        %% `vnode_hash'/`node' property list as first element and the
        %% local where clause parameters as second.
        {ok, Proplist} ->
            FieldName = proplists:get_value(ts_where_field, Proplist),
            RangeTuple = proplists:get_value(ts_where_range, Proplist),
            {ok, {Cover, {FieldName, RangeTuple}}};

        {error, invalid_checksum} ->
            {error, invalid_coverage_context_checksum}
    end.

update_where_for_cover(Where, undefined) ->
    Where;
update_where_for_cover(Where, {FieldName, RangeTuple}) ->
    update_where_for_cover(Where, FieldName, RangeTuple).

update_where_for_cover(Props, Field, {{StartVal, StartInclusive},
                                      {EndVal, EndInclusive}}) ->
    %% Sample data structure:
    %% 'WHERE' = [{startkey,[{<<"field1">>,varchar,<<"f1">>},
    %%                       {<<"field2">>,varchar,<<"f2">>},
    %%                       {<<"time">>,timestamp,15000}]},
    %%            {endkey,[{<<"field1">>,varchar,<<"f1">>},
    %%                     {<<"field2">>,varchar,<<"f2">>},
    %%                     {<<"time">>,timestamp,20000}]},
    %%            {filter,[]},
    %%            {end_inclusive,true}],

    %% Changes to apply:
    %%   Modify the Field 3-tuple in the startkey and endkey properties
    %%   Drop end_inclusive, start_inclusive properties
    %%   Add new end_inclusive, start_inclusive properties based on the parameters
    %%   Retain any other properties (currently only `filter')

    NewStartKeyVal = modify_where_key(proplists:get_value(startkey, Props),
                                     Field, StartVal),
    NewEndKeyVal = modify_where_key(proplists:get_value(endkey, Props),
                                   Field, EndVal),

    SlimProps =
        lists:foldl(
          fun(Prop, Acc) -> proplists:delete(Prop, Acc) end,
          Props,
          [startkey, endkey, end_inclusive, start_inclusive]),

    [{startkey, NewStartKeyVal}, {endkey, NewEndKeyVal},
     {start_inclusive, StartInclusive}, {end_inclusive, EndInclusive}] ++
        SlimProps.

modify_where_key(TupleList, Field, NewVal) ->
    {Field, FieldType, _OldVal} = lists:keyfind(Field, 1, TupleList),
    lists:keyreplace(Field, 1, TupleList, {Field, FieldType, NewVal}).

resolve_expressions(Mod, Options, WhereAST) ->
    Acc = acc, %% not used
    riak_ql_ddl:mapfold_where_tree(
        fun (_, Op, Acc_x) when Op == and_; Op == or_ ->
                {ok, Acc_x};
            (_, Filter, Acc_x) ->
                {resolve_expressions_folder(Mod, Options, Filter), Acc_x}
        end, Acc, WhereAST).

resolve_expressions_folder(_, _, {ExpOp,{_,A},{_,B}}) when ExpOp == '+'; ExpOp == '*';
                                                           ExpOp == '-'; ExpOp == '/' ->
    Value =
        case ExpOp of
            '+' -> riak_ql_window_agg_fns:add(A,B);
            '*' -> riak_ql_window_agg_fns:multiply(A,B);
            '-' -> riak_ql_window_agg_fns:subtract(A,B);
            '/' -> riak_ql_window_agg_fns:divide(A,B)
        end,
    {calculated, Value};
resolve_expressions_folder(_, Options, {{sql_select_fn,'NOW'}, Args}) ->
    ok = validate_where_fn_arity('NOW', Args),
    {_, Now} = lists:keyfind(now_milliseconds, 1, Options),
    {timestamp, Now};
resolve_expressions_folder(Mod, _, {ExpOp,FieldName,{calculated,V1}}) when is_binary(FieldName) ->
    V2 = cast_value_to_ast(Mod:get_field_type([FieldName]),V1),
    {ExpOp,FieldName,V2};
resolve_expressions_folder(_, _, AST) ->
    AST.

validate_where_fn_arity(FnName, Args) ->
    ExpectedArity = riak_ql_ddl:sql_function_arity(FnName),
    ActualArity = length(Args),
    case ExpectedArity == length(Args) of
        true ->
            ok;
        false ->
            Msg = format_binary(
                "Function ~p has arity of ~p but was called with ~p arguments.",
                [FnName, ExpectedArity, ActualArity]),
            throw({error,{invalid_query,  Msg}})
    end.

format_binary(Fmt, Args) ->
    iolist_to_binary(io_lib:format(Fmt, Args)).

cast_value_to_ast(T, V) when (T == integer orelse T == timestamp), is_integer(V) -> {T, V};
cast_value_to_ast(T, V) when (T == integer orelse T == timestamp), is_float(V)   -> {T, erlang:round(V)};
cast_value_to_ast(double, V) when is_integer(V) -> {double, float(V)};
cast_value_to_ast(double, V) when is_float(V)   -> {double, V}.

-record(filtercheck, {name,'=','>','>=','<','<='}).

check_where_clause_is_possible(DDL, WhereProps) ->
    Filter1 = proplists:get_value(filter, WhereProps),
    {Filter2, FilterChecks} = riak_ql_ddl:mapfold_where_tree(
        fun (_, and_, Acc) ->
                {ok, Acc};
            (_, or_, Acc) ->
                {skip, Acc};
            (Conditional, Filter, Acc) ->
                check_where_clause_is_possible_fold(DDL, Conditional, Filter, Acc)
        end, [{eliminate_later,[]}], Filter1),
    ElimLater = proplists:get_value(eliminate_later, FilterChecks),
    {Filter3, _} = riak_ql_ddl:mapfold_where_tree(
        fun (_, and_, Acc) ->
                {ok, Acc};
            (_, or_, Acc) ->
                {skip, Acc};
            (_, Filter, Acc) ->
                case lists:member(Filter, ElimLater) of
                  true ->
                      {eliminate, Acc};
                  false ->
                      {Filter, Acc}
                end
        end, [], Filter2),
    lists:keystore(filter, 1, WhereProps, {filter,Filter3}).

check_where_clause_is_possible_fold(DDL, _, {'=',{field,FieldName,_},{const,?SQL_NULL}} = F, Acc) ->
    %% `IS NULL` filters
    %% if a column is marked NOT NULL, but the WHERE clause has IS NULL for that
    %% column then no results will ever be returned, so do not execute!
    case is_field_nullable(FieldName, DDL) of
        true ->
            {F, Acc};
        false ->
            throw({error, {impossible_where_clause, << >>}})
    end;
check_where_clause_is_possible_fold(DDL, _, {'!=',{field,FieldName,_},{const,?SQL_NULL}} = F, Acc) ->
    %% `NOT NULL` filters
    %% if column is marked NOT NULL, and the WHERE clause has IS NOT NULL for
    %% that column then we can eliminate it, and reduce the filter, maybe to
    %% nothing which means leveldb would not have to decode the rows!
    case is_field_nullable(FieldName, DDL) of
        true ->
            {F, Acc};
        false ->
            {eliminate, Acc}
    end;
check_where_clause_is_possible_fold(_, _, {'=',{field,FieldName,_},{const,EqVal}} = F, Acc) ->
    case find_filter_check(FieldName, Acc) of
        #filtercheck{'=' = F} ->
            %% this filter has been specified twice so remove the second occurence
            {eliminate, Acc};
        #filtercheck{'>' = {_,_,{const,GtVal}} = GtF} = Check1 when GtVal < EqVal ->
            %% query like `a = 10 AND a > 8` we can eliminate the greater than
            %% clause because if a to be 10 it must also be greater than 8
            Acc2 = append_to_eliminate_later(GtF, Acc),
            Check2 = Check1#filtercheck{'>' = undefined, '=' = F},
            {F, lists:keystore(FieldName, #filtercheck.name, Acc2, Check2)};
        #filtercheck{'>=' = {_,_,{const,GteVal}} = GteF} = Check1 when GteVal < EqVal ->
            %% query like `a = 10 AND a > 8` we can eliminate the greater than
            %% clause because if a to be 10 it must also be greater than 8
            Acc2 = append_to_eliminate_later(GteF, Acc),
            Check2 = Check1#filtercheck{'>=' = undefined, '=' = F},
            {F, lists:keystore(FieldName, #filtercheck.name, Acc2, Check2)};
        #filtercheck{'<' = {_,_,{const,LtVal}}} when LtVal =< EqVal ->
            %% query requires a column to be equal to a value AND less than that
            %% value which is impossible
            throw({error, {impossible_where_clause, << >>}});
        #filtercheck{'<=' = {_,_,{const,LteVal}} = LteF} = Check1 when LteVal >= EqVal ->
            %% query like `a = 10 AND a <= 10` the less than or equals can be
            %% eliminated because it is already captured in the equality filter
            Acc2 = append_to_eliminate_later(LteF, Acc),
            Check2 = Check1#filtercheck{'<=' = undefined, '=' = F},
            {F, lists:keystore(FieldName, #filtercheck.name, Acc2, Check2)};
        #filtercheck{'=' = F_x} when F_x /= undefined ->
            %% there are two different checks on the same column, for equality
            %% this can never be satisfied.
            throw({error, {impossible_where_clause, << >>}});
        #filtercheck{'<=' = {_,_,{const,LteVal}}} when LteVal < EqVal ->
            %% query like `a = 10 AND a <= 8`
            throw({error, {impossible_where_clause, << >>}});
        #filtercheck{'=' = undefined} = Check1 ->
            %% this is the first equality check so just record it
            Check2 = Check1#filtercheck{'=' = F},
            {F, lists:keystore(FieldName, #filtercheck.name, Acc, Check2)}
    end;
check_where_clause_is_possible_fold(_, _, {'>',{field,FieldName,_},{const,GtVal}} = F, Acc) ->
    case find_filter_check(FieldName, Acc) of
        #filtercheck{'>' = F} ->
            %% this filter has been specified twice so remove the second occurence
            {eliminate, Acc};
        #filtercheck{'=' = {_,_,{const,EqVal}}} when GtVal >= EqVal ->
            %% query like `a = 10 AND a > 10` cannot be satisfied
            throw({error, {impossible_where_clause, << >>}});
        #filtercheck{'=' = {_,_,{const,EqVal}}} when GtVal < EqVal ->
            %% query like `a = 10 AND a > 8` we can eliminate the greater than
            %% clause because if a to be 10 it must also be greater than 8
            {eliminate, Acc};
        #filtercheck{'>=' = {_,_,{const,GteVal}} = F_x} = Check1 when GtVal >= GteVal ->
            %% query like `a >= 8 AND a > 10` we can eliminate the lesser clause
            %% because if the value must be greater than 10 it can't be 8 or 9.
            Check2 = Check1#filtercheck{'>' = F, '>=' = undefined},
            Acc2 = store_filter_check(Check2, Acc),
            Acc3 = append_to_eliminate_later(F_x, Acc2),
            {F,Acc3};
        #filtercheck{'>=' = {_,_,{const,GteVal}}} when GtVal < GteVal ->
            %% query like `b >= 10 AND b > 9`, the previous >= clause should be
            %% eliminated on the second pass
            {eliminate, Acc};
        #filtercheck{'>' = undefined} = Check1 ->
            %% this is the first greater than check so just record it
            Check2 = Check1#filtercheck{'>' = F},
            {F, lists:keystore(FieldName, #filtercheck.name, Acc, Check2)};
        #filtercheck{'>' = F_x} = Check1 when F_x < F ->
            %% eliminate the lower > value for this column
            Check2 = Check1#filtercheck{'>' = F},
            Acc2 = store_filter_check(Check2, Acc),
            Acc3 = append_to_eliminate_later(F_x, Acc2),
            {F,Acc3};
        #filtercheck{'>' = F_x} when F_x > F ->
            %% we already have a filter that is higher than this one, so
            %% eliminate
            {eliminate, Acc}
    end;
check_where_clause_is_possible_fold(_, _, {'>=',{field,FieldName,_},{const,GteVal}} = F, Acc) ->
    case find_filter_check(FieldName, Acc) of
        #filtercheck{'=' = {_,_,{const,EqVal}}} when GteVal =< EqVal ->
            %% query like `a = 10 AND a >= 8` we can eliminate the greater than
            %% or equal to clause because if a to be 10 it must also be greater
            %% than 8
            {eliminate, Acc};
        #filtercheck{'=' = {_,_,{const,EqVal}}} when GteVal > EqVal ->
            %% query like `a = 10 AND a >= 11` cannot be satisfied
            throw({error, {impossible_where_clause, << >>}});
        #filtercheck{'>' = {_,_,{const,GtVal}} = F_x} = Check1 when GtVal < GteVal ->
            %% query like `a > 6 AND a >= 8` we can eliminate the lesser '>' filter
            Check2 = Check1#filtercheck{'>=' = F},
            Acc2 = store_filter_check(Check2, Acc),
            Acc3 = append_to_eliminate_later(F_x, Acc2),
            {F, Acc3};
        #filtercheck{'>' = {_,_,{const,GtVal}}} when GtVal >= GteVal ->
            %% we already have a filter that is higher than the second one
            {eliminate, Acc};
        #filtercheck{'>=' = undefined} = Check1 ->
            %% this is the first equality check so just record it
            {F, store_filter_check(Check1#filtercheck{'>=' = F}, Acc)};
        #filtercheck{'>=' = F} ->
            %% this filter has been specified twice so remove the second occurence
            {eliminate, Acc};
        #filtercheck{'>=' = F_x} = Check1 when F_x < F ->
            %% we already have a filter that is a lower value so eliminate it
            Check2 = Check1#filtercheck{'>=' = F},
            Acc2 = store_filter_check(Check2, Acc),
            Acc3 = append_to_eliminate_later(F_x, Acc2),
            {F, Acc3};
        #filtercheck{'>=' = F_x} when F_x > F ->
            %% we already have a filter that is higher than this one
            {eliminate, Acc}
    end;
check_where_clause_is_possible_fold(_, _, {'<',{field,FieldName,_},{const,LtVal}} = F, Acc) ->
    case find_filter_check(FieldName, Acc) of
        #filtercheck{'<=' = {_,_,{const,LteVal}} = F_x} = Check1 when LteVal >= LtVal ->
            %% query like `a <= 10 AND a < 10`, less than or equal is eliminated
            Check2 = Check1#filtercheck{'<' = F, '<=' = undefined},
            Acc2 = store_filter_check(Check2, Acc),
            Acc3 = append_to_eliminate_later(F_x, Acc2),
            {F, Acc3};
        #filtercheck{'<=' = {_,_,{const,LteVal}}} when LteVal < LtVal ->
            {eliminate, Acc};
        #filtercheck{'=' = {_,_,{const,EqVal}}} when LtVal > EqVal ->
            %% existing equality check is less, eliminate this `>` filter.
            {eliminate, Acc};
        #filtercheck{'=' = {_,_,{const,EqVal}}} when LtVal =< EqVal ->
            %% query requires a column to be equal to a value AND less than that
            %% value which is impossible
            throw({error, {impossible_where_clause, << >>}});
        #filtercheck{'<' = F} ->
            %% duplicate < filter
            {eliminate, Acc};
        #filtercheck{'<' = undefined} = Check1 ->
            %% this is the first less than check so just record it
            Check2 = Check1#filtercheck{'<' = F},
            {F, lists:keystore(FieldName, #filtercheck.name, Acc, Check2)};
        #filtercheck{'<' = F_x} when F_x < F ->
            %% we already have a filter that is higher than this one,
            %% which we can eliminate. Store it and eliminate it on the second
            %% pass since it has already been iterated
            {eliminate, Acc};
        #filtercheck{'<' = F_x} = Check1 when F_x > F ->
            %% we already have a filter that is higher than this one, and so
            %% includes it so we can safely eliminate this one.
            Check2 = Check1#filtercheck{'<' = F},
            Acc2 = store_filter_check(Check2, Acc),
            Acc3 = append_to_eliminate_later(F_x, Acc2),
            {F, Acc3}
    end;
check_where_clause_is_possible_fold(_, _, {'<=',{field,FieldName,_},{const,LteVal}} = F, Acc) ->
    case find_filter_check(FieldName, Acc) of
        #filtercheck{'<=' = F} ->
            %% duplicate <= filter
            {eliminate, Acc};
        #filtercheck{'=' = {_,_,{const,EqVal}}} when LteVal >= EqVal ->
            %% query like `a = 10 AND a <= 10` the less than or equals can be
            %% eliminated because it is already captured in the equality filter
            {eliminate, Acc};
        #filtercheck{'=' = {_,_,{const,EqVal}}} when LteVal < EqVal ->
            %% query like `a = 10 AND a <= 8`
            throw({error, {impossible_where_clause, << >>}});
        #filtercheck{'<' = {_,_,{const,LtVal}}} when LteVal >= LtVal ->
            %% query like `a < 10 AND a <= 10`
            {eliminate, Acc};
        #filtercheck{'<' = {_,_,{const,LtVal}} = F_x} = Check1 when LteVal < LtVal ->
            %% query like `a < 11 AND a <= 10`
            Check2 = Check1#filtercheck{'<' = undefined, '<=' = F},
            Acc2 = store_filter_check(Check2, Acc),
            Acc3 = append_to_eliminate_later(F_x, Acc2),
            {F, Acc3};
        #filtercheck{'<=' = undefined} = Check1 ->
            %% this is the first less than check so just record it
            Check2 = Check1#filtercheck{'<=' = F},
            {F, lists:keystore(FieldName, #filtercheck.name, Acc, Check2)}
    end;
check_where_clause_is_possible_fold(_, _, Filter, Acc) ->
    {Filter, Acc}.

append_to_eliminate_later(Filter, Acc) ->
    ElimLater = proplists:get_value(eliminate_later, Acc),
    lists:keystore(eliminate_later, 1, Acc, {eliminate_later, [Filter|ElimLater]}).

store_filter_check(#filtercheck{name = FieldName} = Check, Acc) ->
    lists:keystore(FieldName, #filtercheck.name, Acc, Check).

%% TODO put this in the table helper module
is_field_nullable(FieldName, ?DDL{fields = Fields}) when is_binary(FieldName)->
    #riak_field_v1{optional = Optional} = lists:keyfind(FieldName, #riak_field_v1.name, Fields),
    (Optional == true).

find_filter_check(FieldName, Acc) when is_binary(FieldName) ->
    case lists:keyfind(FieldName, #filtercheck.name, Acc) of
      false ->
          #filtercheck{name=FieldName};
      Val ->
          Val
    end.

%% tl;dr put filters that test equality of columns in the local key but not in
%% in the partition key, in the star and end key.
%%
%% PRIMARY KEY((quantum(a,1,'m')),a,b)
%%
%% SELECT * FROM table WHERE a > 2 and a < 6 AND b = 5
%%
%% Instead of putting b just in the filter, put it in the start and end keys.
%% This narrows the range from everything between {2,_} and {6,_} to everyting
%% between {2,5} and {6,5}.
%%
%% For equality filters, it is not safe to remove the filter, because {3,7} is
%% also in the range but should not be returned because only rows where b = 5
%% are correct for this query.
rewrite_where_with_additional_filters([], _, _, WhereProps) ->
    WhereProps;
rewrite_where_with_additional_filters(AdditionalFields, FieldOrders, ToKeyTypeFn, WhereProps) when is_list(WhereProps) ->
    SKey1 = proplists:get_value(startkey, WhereProps),
    EKey1 = proplists:get_value(endkey, WhereProps),
    SInc1 = proplists:get_value(start_inclusive, WhereProps),
    EInc1 = proplists:get_value(end_inclusive, WhereProps),
    Filter = proplists:get_value(filter, WhereProps),
    AdditionalFilter = find_filters_on_additional_local_key_fields(
        AdditionalFields, Filter),
    {SKey2, SInc2} = rewrite_start_key_with_filters(
        AdditionalFields, FieldOrders, ToKeyTypeFn, AdditionalFilter, SKey1, SInc1),
    {EKey2, EInc2} = rewrite_end_key_with_filters(
        AdditionalFields, FieldOrders, ToKeyTypeFn, AdditionalFilter, EKey1, EInc1),
    lists:foldl(
        fun({K,V},Acc) -> store_to_where_props(K,V,Acc) end, WhereProps,
        [{startkey,SKey2}, {endkey,EKey2},
         {start_inclusive,SInc2}, {end_inclusive,EInc2}]).

store_to_where_props(Key, Val, WhereProps) when Val /= undefined ->
    lists:keystore(Key, 1, WhereProps, {Key, Val});
store_to_where_props(_, _, WhereProps) ->
    WhereProps.

rewrite_start_key_with_filters([], _, _, _, SKey, SInc) ->
    {SKey, SInc};
rewrite_start_key_with_filters([AddFieldName|Tail], [Order|TailOrder], ToKeyTypeFn, Filter, SKey, SInc1) when is_binary(AddFieldName) ->
    case proplists:get_value(AddFieldName, Filter) of
        {Op,_,_} = F  when Op == '=' orelse (Order == ascending andalso (Op == '>'orelse Op == '>='))
                                     orelse (Order == descending andalso (Op == '<'orelse Op == '<=')) ->
            SKeyElem = to_key_elem(ToKeyTypeFn, F),
            %% if the quantum was inclusive, make sure we stay inclusive or
            %% the quantum boundary is modified later on
            SInc2 = ((SInc1 /= false) or is_inclusive_op(Op)),
            rewrite_start_key_with_filters(
                Tail, TailOrder, ToKeyTypeFn, Filter, SKey++[SKeyElem], SInc2);
        _ ->
            %% there is no filter for the next additional field so give up! The
            %% filters must be consecutive, we can't have a '_' inbetween
            %% values
            {SKey, SInc1}
    end.

rewrite_end_key_with_filters([], _, _, _, EKey, EInc) ->
    {EKey, EInc};
rewrite_end_key_with_filters([AddFieldName|Tail], [Order|TailOrder], ToKeyTypeFn, Filter, EKey, EInc1) when is_binary(AddFieldName) ->
    case proplists:get_value(AddFieldName, Filter) of
        {Op,_,_} = F  when Op == '=' orelse (Order == ascending andalso  (Op == '<' orelse Op == '<='))
                                     orelse (Order == descending andalso  (Op == '>' orelse Op == '>=')) ->
            EKeyElem = to_key_elem(ToKeyTypeFn, F),
            %% if the quantum was inclusive, make sure we stay inclusive or
            %% the quantum boundary is modified later on
            EInc2 = ((EInc1 /= false) or is_inclusive_op(Op)),
            rewrite_end_key_with_filters(
                Tail, TailOrder, ToKeyTypeFn, Filter, EKey++[EKeyElem], EInc2);
        _ ->
            %% there is no filter for the next additional field so give up! The
            %% filters must be consecutive, we can't have a '_' inbetween
            %% values
            {EKey, EInc1}
    end.

is_inclusive_op('=')  -> true;
is_inclusive_op('>')  -> false;
is_inclusive_op('>=') -> true;
is_inclusive_op('<') -> false;
is_inclusive_op('<=') -> true.

%% Convert a filter to a start/end key element
to_key_elem(ToKeyTypeFn, {_,{field,FieldName,_},{_,Val}}) ->
    {FieldName,ToKeyTypeFn([FieldName]),Val}.

%% Return filters where the column is in the local key but not the partition key
find_filters_on_additional_local_key_fields(AdditionalFields, Where) ->
    try
        riak_ql_ddl:fold_where_tree(
            fun(Conditional, Filter, Acc) ->
                find_filters_on_additional_local_key_fields_folder(Conditional, Filter, AdditionalFields, Acc)
            end, [], Where)
    catch throw:Val -> Val %% a throw means the function wanted to exit immediately
    end.

%%
find_filters_on_additional_local_key_fields_folder(or_,_,_,_) ->
    %% we cannot support filters using OR, because keys must be a singular value
    throw([]);
find_filters_on_additional_local_key_fields_folder(_, {'!=',_,_}, _, Acc) ->
    %% we can't support additional NOT filters on the key
    Acc;
find_filters_on_additional_local_key_fields_folder(_, {_,{field,Name,_},_} = F, AdditionalFields, Acc) when is_binary(Name) ->
    case lists:member(Name, AdditionalFields) of
        true ->
            [{Name, F}|Acc];
        false ->
            Acc
    end.

%% -------------------------------------------------------------------
%% TESTS
%% -------------------------------------------------------------------

-ifdef(TEST).
-include_lib("eunit/include/eunit.hrl").

-define(
    assertPropsEqual(Expected1, Actual1),
    Expected2 = lists:sort(Expected1),
    Actual2 = lists:sort(Actual1),
    ?assertEqual(lists:sort(Expected2), lists:sort(Actual2))
).

%%
%% Helper Fns for unit tests
%%

-define(MIN, 60 * 1000).
-define(NAME, "time").

is_query_valid(?DDL{table = Table} = DDL, Q) ->
    Mod = riak_ql_ddl:make_module_name(Table),
    riak_ql_ddl:is_query_valid(Mod, DDL, riak_kv_ts_util:sql_record_to_tuple(Q)).

get_query(String) ->
    get_query(String, undefined).
get_query(String, Cover) ->
    Lexed = riak_ql_lexer:get_tokens(String),
    {ok, Q} = riak_ql_parser:parse(Lexed),
    riak_kv_ts_util:build_sql_record(select, Q, [{cover, Cover}]).

get_long_ddl() ->
    SQL = "CREATE TABLE GeoCheckin " ++
        "(geohash varchar not null, " ++
        "location varchar not null, " ++
        "user varchar not null, " ++
        "extra sint64 not null, " ++
        "more double not null, " ++
        "time timestamp not null, " ++
        "myboolean boolean not null," ++
        "weather varchar not null, " ++
        "temperature varchar, " ++
        "PRIMARY KEY((location, user, quantum(time, 15, 's')), " ++
        "location, user, time))",
    get_ddl(SQL).

get_standard_ddl() ->
    get_ddl(
      "CREATE TABLE GeoCheckin "
      "(geohash varchar not null, "
      "location varchar not null, "
      "user varchar not null, "
      "time timestamp not null, "
      "weather varchar not null, "
      "temperature varchar, "
      "PRIMARY KEY((location, user, quantum(time, 15, 's')), "
      "location, user, time))").

get_ddl(SQL) ->
    Lexed = riak_ql_lexer:get_tokens(SQL),
    {ddl, DDL, _WithProps} = riak_ql_parser:ql_parse(Lexed),
    {module, _Module} = riak_ql_ddl_compiler:compile_and_load_from_tmp(DDL),
    DDL.

get_standard_pk() ->
    #key_v1{ast = [
                   ?SQL_PARAM{name = [<<"location">>]},
                   ?SQL_PARAM{name = [<<"user">>]},
                   #hash_fn_v1{mod = riak_ql_quanta,
                               fn = quantum,
                               args = [
                                       ?SQL_PARAM{name = [<<"time">>]},
                                       15,
                                       s
                                      ],
                               type = timestamp}
                  ]
           }.

get_standard_lk() ->
    #key_v1{ast = [
                   ?SQL_PARAM{name = [<<"location">>]},
                   ?SQL_PARAM{name = [<<"user">>]},
                   ?SQL_PARAM{name = [<<"time">>]}
                  ]}.

%%
%% Unit tests
%%

%%
%% tests for adding type information and rewriting filters
%%

simple_filter_typing_test() ->
    ?DDL{table = T} = get_long_ddl(),
    Mod = riak_ql_ddl:make_module_name(T),
    Filter = [
              {or_,
               {'=', <<"weather">>, {word, <<"yankee">>}},
               {and_,
                {'=', <<"geohash">>,     {word, <<"erko">>}},
                {'=', <<"temperature">>, {word, <<"yelp">>}}
               }
              },
              {'=', <<"extra">>, {int, 1}}
             ],
    Got = add_types_to_filter(Filter, Mod),
    Expected = {and_,
                {or_,
                 {'=', {field, <<"weather">>, varchar}, {const, <<"yankee">>}},
                 {and_,
                  {'=', {field, <<"geohash">>,     varchar}, {const, <<"erko">>}},
                  {'=', {field, <<"temperature">>, varchar}, {const, <<"yelp">>}}
                 }
                },
                {'=', {field, <<"extra">>, sint64}, {const, 1}}
               },
    ?assertEqual(Expected, Got).

%%
%% test for IS [NOT] NULL filters
%%
is_null_filter_typing_test() ->
    ?DDL{table = T} = get_long_ddl(),
    Mod = riak_ql_ddl:make_module_name(T),
    Filter = [
               {and_,
                   {is_null, {identifier, <<"weather">>}},
                   {is_not_null, {identifier, <<"temperature">>}}
               }
             ],
    Got = add_types_to_filter(Filter, Mod),
    Expected = {and_,
                {'=', {field, <<"weather">>, varchar}, {const, ?SQL_NULL}},
                {'!=', {field, <<"temperature">>, varchar}, {const, ?SQL_NULL}}
               },
    ?assertEqual(Expected, Got).

%%
%% rewrite passing tests
%%
%% success here is because the where clause covers the entire local key
%% we have enough info to build a range scan
%%
simple_rewrite_test() ->
    ?DDL{table = T} = get_standard_ddl(),
    Mod = riak_ql_ddl:make_module_name(T),
    LK  = #key_v1{ast = [
                         ?SQL_PARAM{name = [<<"geohash">>]},
                         ?SQL_PARAM{name = [<<"time">>]}
                        ]},
    W   = [
           {'=', <<"geohash">>, {word, "yardle"}},
           {'>', <<"time">>,    {int,   678}}
          ],
    Exp = [
           {<<"geohash">>,  varchar,   "yardle"},
           {<<"time">>,     timestamp, 678}
          ],
    Got = rewrite(LK, W, Mod),
    ?assertEqual(Exp, Got).

%%
%% rewrite failing tests
%%
%% failure is because the where clause does NOT cover the
%% local key - there is no enough info for a range scan
%%
simple_rewrite_fail_1_test() ->
    ?DDL{table = T} = get_standard_ddl(),
    Mod = riak_ql_ddl:make_module_name(T),
    LK  = #key_v1{ast = [
                         ?SQL_PARAM{name = [<<"geohash">>]},
                         ?SQL_PARAM{name = [<<"user">>]}
                        ]},
    W   = [
           {'=', <<"geohash">>, {"word", "yardle"}}
          ],
    ?assertEqual(
       {error, {missing_param, ?E_MISSING_PARAM_IN_WHERE_CLAUSE("user")}},
       rewrite(LK, W, Mod)
      ).

simple_rewrite_fail_2_test() ->
    ?DDL{table = T} = get_standard_ddl(),
    Mod = riak_ql_ddl:make_module_name(T),
    LK  = #key_v1{ast = [
                         ?SQL_PARAM{name = [<<"geohash">>]},
                         ?SQL_PARAM{name = [<<"user">>]}
                        ]},
    W   = [
           {'=', <<"user">>, {"word", "yardle"}}
          ],
    ?assertEqual(
       {error, {missing_param, ?E_MISSING_PARAM_IN_WHERE_CLAUSE("geohash")}},
       rewrite(LK, W, Mod)
      ).

simple_rewrite_fail_3_test() ->
    ?DDL{table = T} = get_standard_ddl(),
    Mod = riak_ql_ddl:make_module_name(T),
    LK  = #key_v1{ast = [
                         ?SQL_PARAM{name = [<<"geohash">>]},
                         ?SQL_PARAM{name = [<<"user">>]},
                         ?SQL_PARAM{name = [<<"temperature">>]}
                        ]},
    W   = [
           {'=', <<"geohash">>, {"word", "yardle"}}
          ],
    %% TODO only returns error info about the first missing param, temperature
    %%      should also be in the error message.
    ?assertEqual(
       {error, {missing_param, ?E_MISSING_PARAM_IN_WHERE_CLAUSE("user")}},
       rewrite(LK, W, Mod)
      ).

%%
%% complete query passing tests
%%

simplest_test() ->
    DDL = get_standard_ddl(),
    Query =
        "select weather from GeoCheckin where time > 3000"
        " and time < 5000 and user = 'user_1' and location = 'San Francisco'",
    {ok, Q} = get_query(Query),
    true = is_query_valid(DDL, Q),
    [ExpectedWhere] =
        test_data_where_clause(<<"San Francisco">>, <<"user_1">>, [{3001, 5000}]),
    {ok, [?SQL_SELECT{ 'WHERE'       = WhereVal,
                       partition_key = PK,
                       local_key     = LK }]} = compile(DDL, Q),
    ?assertEqual(get_standard_pk(), PK),
    ?assertEqual(get_standard_lk(), LK),
    ?assertEqual(ExpectedWhere, WhereVal).

simple_with_filter_1_test() ->
    {ok, Q} = get_query(
                "SELECT weather FROM GeoCheckin "
                "WHERE time > 3000 AND time < 5000 "
                "AND user = 'user_1' AND location = 'Scotland' "
                "AND weather = 'yankee'"
               ),
    DDL = get_standard_ddl(),
    true = is_query_valid(DDL, Q),
    [[StartKey, EndKey |_]] =
        test_data_where_clause(<<"Scotland">>, <<"user_1">>, [{3001, 5000}]),
    ExpectedWhere = [
             StartKey,
             EndKey,
             {filter, {'=', {field, <<"weather">>, varchar}, {const, <<"yankee">>}}}
            ],
    {ok, [?SQL_SELECT{ 'WHERE'       = WhereVal,
                       partition_key = PK,
                       local_key     = LK }]} = compile(DDL, Q),
    ?assertEqual(get_standard_pk(), PK),
    ?assertEqual(get_standard_lk(), LK),
    ?assertEqual(ExpectedWhere, WhereVal).

simple_with_filter_2_test() ->
    {ok, Q} = get_query(
                "SELECT weather FROM GeoCheckin "
                "WHERE time >= 3000 AND time < 5000 "
                "AND user = 'user_1' AND location = 'Scotland' "
                "AND weather = 'yankee'"
               ),
    DDL = get_standard_ddl(),
    true = is_query_valid(DDL, Q),
    [[StartKey, EndKey |_]] =
        test_data_where_clause(<<"Scotland">>, <<"user_1">>, [{3000, 5000}]),
    ExpectedWhere = [
             StartKey,
             EndKey,
             {filter,   {'=', {field, <<"weather">>, varchar}, {const, <<"yankee">>}}}
            ],
    {ok, [?SQL_SELECT{ 'WHERE'       = WhereVal,
                       partition_key = PK,
                       local_key     = LK }]} = compile(DDL, Q),
    ?assertEqual(get_standard_pk(), PK),
    ?assertEqual(get_standard_lk(), LK),
    ?assertEqual(ExpectedWhere, WhereVal).

simple_with_filter_3_test() ->
    {ok, Q} = get_query(
                "SELECT weather FROM GeoCheckin "
                "WHERE time > 3000 AND time <= 5000 "
                "AND user = 'user_1' AND location = 'Scotland' "
                "AND weather = 'yankee'"
               ),
    DDL = get_standard_ddl(),
    true = is_query_valid(DDL, Q),
    [[StartKey, EndKey |_]] =
        test_data_where_clause(<<"Scotland">>, <<"user_1">>, [{3001, 5000}]),
    PK = get_standard_pk(),
    LK = get_standard_lk(),
    ExpectedWhere = [
             StartKey,
             EndKey,
             {filter, {'=', {field, <<"weather">>, varchar}, {const, <<"yankee">>}}},
             {end_inclusive, true}
            ],
    {ok, [?SQL_SELECT{ 'WHERE'       = WhereVal,
                       partition_key = PK,
                       local_key     = LK }]} = compile(DDL, Q),
    ?assertEqual(get_standard_pk(), PK),
    ?assertEqual(get_standard_lk(), LK),
    ?assertEqual(ExpectedWhere, WhereVal).

simple_with_2_field_filter_test() ->
    {ok, Q} = get_query(
                "select weather from GeoCheckin "
                "where time > 3000 and time < 5000 "
                "and user = 'user_1' and location = 'Scotland' "
                "and weather = 'yankee' "
                "and temperature = 'yelp'"
               ),
    DDL = get_standard_ddl(),
    true = is_query_valid(DDL, Q),
    [[StartKey, EndKey |_]] =
        test_data_where_clause(<<"Scotland">>, <<"user_1">>, [{3001, 5000}]),
    ExpectedWhere = [
             StartKey,
             EndKey,
             {filter,
              {and_,
               {'=', {field, <<"weather">>, varchar}, {const, <<"yankee">>}},
               {'=', {field, <<"temperature">>, varchar}, {const, <<"yelp">>}}
              }
             }
            ],
    {ok, [?SQL_SELECT{ 'WHERE'       = WhereVal,
                       partition_key = PK,
                       local_key     = LK }]} = compile(DDL, Q),
    ?assertEqual(get_standard_pk(), PK),
    ?assertEqual(get_standard_lk(), LK),
    ?assertEqual(ExpectedWhere, WhereVal).

complex_with_4_field_filter_test() ->
    Query =
        "select weather from GeoCheckin where"
        " time > 3000 and time < 5000 and user = 'user_1'"
        " and location = 'Scotland' and extra = 1"
        " and (weather = 'yankee' or (temperature = 'yelp' and geohash = 'erko'))",
    {ok, Q} = get_query(Query),
    DDL = get_long_ddl(),
    true = is_query_valid(DDL, Q),
    [[Start, End | _]] =
        test_data_where_clause(<<"Scotland">>, <<"user_1">>, [{3001, 5000}]),
    ExpectedWhere = [
              Start, End,
              {filter,
               {and_,
                {or_,
                 {'=', {field, <<"weather">>, varchar}, {const, <<"yankee">>}},
                 {and_,
                  {'=', {field, <<"geohash">>,     varchar}, {const, <<"erko">>}},
                  {'=', {field, <<"temperature">>, varchar}, {const, <<"yelp">>}} }
                },
                {'=', {field, <<"extra">>, sint64}, {const, 1}}
               }
              }
             ],
    {ok, [?SQL_SELECT{ 'WHERE'       = WhereVal,
                       partition_key = PK,
                       local_key     = LK }]} = compile(DDL, Q),
    ?assertEqual(get_standard_pk(), PK),
    ?assertEqual(get_standard_lk(), LK),
    ?assertEqual(ExpectedWhere, WhereVal).

complex_with_boolean_rewrite_filter_test() ->
    DDL = get_long_ddl(),
    {ok, Q} = get_query(
                "SELECT weather FROM GeoCheckin "
                "WHERE time > 3000 AND time < 5000 "
                "AND user = 'user_1' AND location = 'Scotland' "
                "AND (myboolean = False OR myboolean = tRue)"),
    true = is_query_valid(DDL, Q),
    [[StartKey, EndKey |_]] =
        test_data_where_clause(<<"Scotland">>, <<"user_1">>, [{3001, 5000}]),
    ExpectedWhere = [
             StartKey,
             EndKey,
             {filter,
              {or_,
               {'=', {field, <<"myboolean">>, boolean}, {const, false}},
               {'=', {field, <<"myboolean">>, boolean}, {const, true}}
              }
             }
            ],
    {ok, [?SQL_SELECT{ 'WHERE'       = WhereVal,
                       partition_key = PK,
                       local_key     = LK }]} = compile(DDL, Q),
    ?assertEqual(get_standard_pk(), PK),
    ?assertEqual(get_standard_lk(), LK),
    ?assertEqual(ExpectedWhere, WhereVal).

%% got for 3 queries to get partition ordering problems flushed out
simple_spanning_boundary_test() ->
    DDL = get_standard_ddl(),
    {ok, Q} = get_query(
                "select weather from GeoCheckin"
                " where time >= 3000 and time < 31000"
                " and user = 'user_1' and location = 'Scotland'"),
    true = is_query_valid(DDL, Q),
    %% get basic query
    %% now make the result - expecting 3 queries
    [Where1, Where2, Where3] =
        test_data_where_clause(<<"Scotland">>, <<"user_1">>,
                               [{3000, 15000}, {15000, 30000}, {30000, 31000}]),
    PK = get_standard_pk(),
    LK = get_standard_lk(),
    ?assertMatch({ok, [
                       ?SQL_SELECT{
                          'WHERE'       = Where1,
                          partition_key = PK,
                          local_key     = LK},
                       ?SQL_SELECT{
                          'WHERE'       = Where2,
                          partition_key = PK,
                          local_key     = LK},
                       ?SQL_SELECT{
                          'WHERE'       = Where3,
                          partition_key = PK,
                          local_key     = LK}
                      ]},
                 compile(DDL, Q)
                ).

%% Values right at quanta edges are tricky. Make sure we're not
%% missing them: we should be generating two queries instead of just
%% one.
boundary_quanta_test() ->
    DDL = get_standard_ddl(),
    Query =
        "select weather from GeoCheckin"
        " where time >= 14000 and time <= 15000"
        " and user = 'user_1' and location = 'Scotland'",
    {ok, Q} = get_query(Query),
    true = is_query_valid(DDL, Q),
    %% get basic query
    Actual = compile(DDL, Q),
    ?assertEqual(2, length(element(2, Actual))).

test_data_where_clause(Family, Series, StartEndTimes) ->
    Fn =
        fun({Start, End}) ->
                [
                 {startkey,        [
                                    {<<"location">>, varchar, Family},
                                    {<<"user">>, varchar,    Series},
                                    {<<"time">>, timestamp, Start}
                                   ]},
                 {endkey,          [
                                    {<<"location">>, varchar, Family},
                                    {<<"user">>, varchar,    Series},
                                    {<<"time">>, timestamp, End}
                                   ]},
                 {filter, []}
                ]
        end,
    [Fn(StartEnd) || StartEnd <- StartEndTimes].

%% check for spanning precision (same as above except selection range
%% is exact multiple of quantum size)
simple_spanning_boundary_precision_test() ->
    DDL = get_standard_ddl(),
    Query =
        "select weather from GeoCheckin"
        " where time >= 3000 and time < 30000"
        " and user = 'user_1' and location = 'Scotland'",
    {ok, Q} = get_query(Query),
    true = is_query_valid(DDL, Q),
    %% now make the result - expecting 2 queries
    [Where1, Where2] =
        test_data_where_clause(<<"Scotland">>, <<"user_1">>, [{3000, 15000}, {15000, 30000}]),
    _PK = get_standard_pk(),
    _LK = get_standard_lk(),
    {ok, [Select1, Select2]} = compile(DDL, Q),
    ?assertEqual(
        [Where1, Where2],
        [Select1?SQL_SELECT.'WHERE', Select2?SQL_SELECT.'WHERE']
    ),
    ?assertEqual(
        [get_standard_pk(), get_standard_pk()],
        [Select1?SQL_SELECT.partition_key, Select2?SQL_SELECT.partition_key]
    ),
    ?assertEqual(
        [get_standard_lk(), get_standard_lk()],
        [Select1?SQL_SELECT.local_key, Select2?SQL_SELECT.local_key]
    ).

%%
%% test failures
%%

simplest_compile_once_only_fail_test() ->
    DDL = get_standard_ddl(),
    Query =
        "select weather from GeoCheckin where"
        " time >= 3000 and time < 5000"
        " and user = 'user_1' and location = 'Scotland'",
    {ok, Q} = get_query(Query),
    true = is_query_valid(DDL, Q),
    %% now try and compile twice
    {ok, [Q2]} = compile(DDL, Q),
    Got = compile(DDL, Q2),
    ?assertEqual(
       {error, 'query is already compiled'},
       Got).

end_key_not_a_range_test() ->
    DDL = get_standard_ddl(),
    {ok, Q} = get_query(
                "SELECT weather FROM GeoCheckin "
                "WHERE time > 3000 AND time != 5000 "
                "AND user = 'user_1' AND location = 'derby'"),
    ?assertEqual(
       {error, {incomplete_where_clause, ?E_TSMSG_NO_UPPER_BOUND}},
       compile(DDL, Q)
      ).

start_key_not_a_range_test() ->
    DDL = get_standard_ddl(),
    {ok, Q} = get_query(
                "SELECT weather FROM GeoCheckin "
                "WHERE time = 3000 AND time < 5000 "
                "AND user = 'user_1' AND location = 'derby'"),
    ?assertEqual(
       {error, {incomplete_where_clause, ?E_TSMSG_NO_LOWER_BOUND}},
       compile(DDL, Q)
      ).

key_is_all_timestamps_test() ->
    DDL = get_ddl(
            "CREATE TABLE GeoCheckin ("
            "time_a TIMESTAMP NOT NULL, "
            "time_b TIMESTAMP NOT NULL, "
            "time_c TIMESTAMP NOT NULL, "
            "PRIMARY KEY("
            " (time_a, time_b, QUANTUM(time_c, 15, 's')), time_a, time_b, time_c))"),
    {ok, Q} = get_query(
                "SELECT time_a FROM GeoCheckin "
                "WHERE time_c > 2999 AND time_c < 5000 "
                "AND time_a = 10 AND time_b = 15"),
    {ok, [?SQL_SELECT{ 'WHERE' = Where }]} = compile(DDL, Q),
    ?assertEqual(
        [{startkey, [{<<"time_a">>,timestamp,10}, {<<"time_b">>,timestamp,15}, {<<"time_c">>,timestamp,3000} ]},
         {endkey,   [{<<"time_a">>,timestamp,10}, {<<"time_b">>,timestamp,15}, {<<"time_c">>,timestamp,5000} ]},
         {filter, []} ],
        Where
      ).

duplicate_lower_bound_filter_not_allowed_test() ->
    DDL = get_standard_ddl(),
    {ok, Q} = get_query(
                "SELECT weather FROM GeoCheckin "
                "WHERE time > 3000 AND  time > 3001 AND time < 5000 "
                "AND user = 'user_1' AND location = 'derby'"),
    ?assertEqual(
       {error, {lower_bound_specified_more_than_once, ?E_TSMSG_DUPLICATE_LOWER_BOUND}},
       compile(DDL, Q)
      ).

duplicate_upper_bound_filter_not_allowed_test() ->
    DDL = get_standard_ddl(),
    {ok, Q} = get_query(
                "SELECT weather FROM GeoCheckin "
                "WHERE time > 3000 AND time < 5000 AND time < 4999 "
                "AND user = 'user_1' AND location = 'derby'"),
    ?assertEqual(
       {error, {upper_bound_specified_more_than_once, ?E_TSMSG_DUPLICATE_UPPER_BOUND}},
       compile(DDL, Q)
      ).

lower_bound_is_bigger_than_upper_bound_test() ->
    DDL = get_standard_ddl(),
    {ok, Q} = get_query(
                "SELECT weather FROM GeoCheckin "
                "WHERE time > 6000 AND time < 5000"
                "AND user = 'user_1' AND location = 'derby'"),
    ?assertEqual(
       {error, {lower_bound_must_be_less_than_upper_bound,
                ?E_TSMSG_LOWER_BOUND_MUST_BE_LESS_THAN_UPPER_BOUND}},
       compile(DDL, Q)
      ).

lower_bound_is_same_as_upper_bound_test() ->
    DDL = get_standard_ddl(),
    {ok, Q} = get_query(
                "SELECT weather FROM GeoCheckin "
                "WHERE time > 5000 AND time < 5000"
                "AND user = 'user_1' AND location = 'derby'"),
    ?assertEqual(
       {error, {lower_and_upper_bounds_are_equal_when_no_equals_operator,
                ?E_TSMSG_LOWER_AND_UPPER_BOUNDS_ARE_EQUAL_WHEN_NO_EQUALS_OPERATOR}},
       compile(DDL, Q)
      ).

query_has_no_AND_operator_1_test() ->
    DDL = get_standard_ddl(),
    {ok, Q} = get_query("select * from test1 where time < 5"),
    ?assertEqual(
       {error, {incomplete_where_clause, ?E_TSMSG_NO_LOWER_BOUND}},
       compile(DDL, Q)
      ).

query_has_no_AND_operator_2_test() ->
    DDL = get_standard_ddl(),
    {ok, Q} = get_query("select * from test1 where time > 1 OR time < 5"),
    ?assertEqual(
       {error, {time_bounds_must_use_and_op, ?E_TIME_BOUNDS_MUST_USE_AND}},
       compile(DDL, Q)
      ).

query_has_no_AND_operator_3_test() ->
    DDL = get_standard_ddl(),
    {ok, Q} = get_query("select * from test1 where user = 'user_1' AND time > 1 OR time < 5"),
    ?assertEqual(
       {error, {time_bounds_must_use_and_op, ?E_TIME_BOUNDS_MUST_USE_AND}},
       compile(DDL, Q)
      ).

query_has_no_AND_operator_4_test() ->
    DDL = get_standard_ddl(),
    {ok, Q} = get_query("select * from test1 where user = 'user_1' OR time > 1 OR time < 5"),
    ?assertEqual(
       {error, {time_bounds_must_use_and_op, ?E_TIME_BOUNDS_MUST_USE_AND}},
       compile(DDL, Q)
      ).

missing_key_field_in_where_clause_test() ->
    DDL = get_standard_ddl(),
    {ok, Q} = get_query("select * from test1 where time > 1 and time < 6 and user = '2'"),
    ?assertEqual(
       {error, {missing_key_clause, ?E_KEY_FIELD_NOT_IN_WHERE_CLAUSE("location")}},
       compile(DDL, Q)
      ).

not_equals_can_only_be_a_filter_test() ->
    DDL = get_standard_ddl(),
    {ok, Q} = get_query("select * from test1 where time > 1"
                        " and time < 6 and user = '2' and location != '4'"),
    ?assertEqual(
       {error, {missing_key_clause, ?E_KEY_PARAM_MUST_USE_EQUALS_OPERATOR("location", '!=')}},
       compile(DDL, Q)
      ).

no_where_clause_test() ->
    DDL = get_standard_ddl(),
    {ok, Q} = get_query("select * from test1"),
    ?assertEqual(
       {error, {no_where_clause, ?E_NO_WHERE_CLAUSE}},
       compile(DDL, Q)
      ).

%% Columns are: [geohash, location, user, time, weather, temperature]

-define(ROW, [<<"geodude">>, <<"derby">>, <<"ralph">>, 10, <<"hot">>, 12.2]).

%% this helper function is only for tests testing queries with the
%% query_result_type of 'rows' and _not_ 'aggregate'
testing_compile_row_select(DDL, QueryString) ->
    testing_compile_row_select(DDL, QueryString, options()).

testing_compile_row_select(DDL, QueryString, Options) ->
    {ok, [?SQL_SELECT{ 'SELECT' = SelectSpec } | _]} =
        compile(DDL, element(2, get_query(QueryString)), Options),
    SelectSpec.

run_select_all_test() ->
    DDL = get_standard_ddl(),
    Sel = testing_compile_row_select(DDL,
                                     "SELECT * FROM GeoCheckin "
                                     "WHERE time > 1 AND time < 6 AND user = '2' AND location = '4'"),
    #riak_sel_clause_v1{clause = SelectSpec} = Sel,
    ?assertEqual(
       ?ROW,
       run_select(SelectSpec, ?ROW)
      ).

run_select_first_test() ->
    DDL = get_standard_ddl(),
    Sel = testing_compile_row_select(
            DDL,
            "SELECT geohash FROM GeoCheckin "
            "WHERE time > 1 AND time < 6 AND user = '2' AND location = '4'"),
    #riak_sel_clause_v1{clause = SelectSpec} = Sel,
    ?assertEqual(
       [<<"geodude">>],
       run_select(SelectSpec, ?ROW)
      ).

run_select_last_test() ->
    DDL = get_standard_ddl(),
    Sel = testing_compile_row_select(
            DDL,
            "SELECT temperature FROM GeoCheckin "
            "WHERE time > 1 AND time < 6 AND user = '2' AND location = '4'"),
    #riak_sel_clause_v1{clause = SelectSpec} = Sel,
    ?assertEqual(
       [12.2],
       run_select(SelectSpec, ?ROW)
      ).

run_select_all_individually_test() ->
    DDL = get_standard_ddl(),
    Sel = testing_compile_row_select(
            DDL,
            "SELECT geohash, location, user, time, weather, temperature FROM GeoCheckin "
            "WHERE time > 1 AND time < 6 AND user = '2' AND location = '4'"),
    #riak_sel_clause_v1{clause = SelectSpec} = Sel,
    ?assertEqual(
       ?ROW,
       run_select(SelectSpec, ?ROW)
      ).

run_select_some_test() ->
    DDL = get_standard_ddl(),
    Sel = testing_compile_row_select(
            DDL,
            "SELECT  location, weather FROM GeoCheckin "
            "WHERE time > 1 AND time < 6 AND user = '2' AND location = '4'"),
    #riak_sel_clause_v1{clause = SelectSpec} = Sel,
    ?assertEqual(
       [<<"derby">>, <<"hot">>],
       run_select(SelectSpec, ?ROW)
      ).

select_count_aggregation_test() ->
    DDL = get_standard_ddl(),
    Sel = testing_compile_row_select(
            DDL,
            "SELECT count(location) FROM GeoCheckin "
            "WHERE time > 1 AND time < 6 AND user = '2' AND location = '4'"),
    #riak_sel_clause_v1{clause = SelectSpec} = Sel,
    ?assertEqual(
       [1],
       run_select(SelectSpec, ?ROW, [0])
      ).


select_count_aggregation_2_test() ->
    DDL = get_standard_ddl(),
    Sel = testing_compile_row_select(
            DDL,
            "SELECT count(location), count(location) FROM GeoCheckin "
            "WHERE time > 1 AND time < 6 AND user = '2' AND location = '4'"),
    #riak_sel_clause_v1{clause = SelectSpec} = Sel,
    ?assertEqual(
       [1, 10],
       run_select(SelectSpec, ?ROW, [0, 9])
      ).

%% FIXME or operators

%% literal_on_left_hand_side_test() ->
%%     DDL = get_standard_ddl(),
%%     {ok, Q} = get_query("select * from testtwo where time > 1 and time < 6 and user = '2' and location = '4'"),
%%     ?assertMatch(
%%         [?SQL_SELECT{} | _],
%%         compile(DDL, Q)
%%     ).

%% FIXME RTS-634
%% or_on_local_key_not_allowed_test() ->
%%     DDL = get_standard_ddl(),
%%     {ok, Q} = get_query(
%%         "SELECT weather FROM GeoCheckin "
%%         "WHERE time > 3000 AND time < 5000 "
%%         "AND user = 'user_1' "
%%         "AND location = 'derby' OR location = 'rottingham'"),
%%     ?assertEqual(
%%         {error, {upper_bound_specified_more_than_once, ?E_TSMSG_DUPLICATE_UPPER_BOUND}},
%%         compile(DDL, Q)
%%     ).

%% TODO support filters on the primary key, this is not currently supported
%% filter_on_quanta_field_test() ->
%%     DDL = get_standard_ddl(),
%%     {ok, Q} = get_query(
%%         "SELECT weather FROM GeoCheckin "
%%         "WHERE time > 3000 AND time < 5000 "
%%         "AND time = 3002 AND user = 'user_1' AND location = 'derby'"),
%%     ?assertMatch(
%%         [?SQL_SELECT{
%%             'WHERE' = [
%%                 {startkey, [
%%                     {<<"time_a">>, timestamp, 10},
%%                     {<<"time_b">>, timestamp, 15},
%%                     {<<"time_c">>, timestamp, 2999}
%%                 ]},
%%                 {endkey, [
%%                     {<<"time_a">>, timestamp, 10},
%%                     {<<"time_b">>, timestamp, 15},
%%                     {<<"time_c">>, timestamp, 5000}
%%                 ]},
%%                 {filter, []},
%%                 {start_inclusive, false}]
%%         }],
%%         compile(DDL, Q)
%%     ).

%%
%% Select Clause Compilation
%%

get_sel_ddl() ->
    get_ddl(
      "CREATE TABLE GeoCheckin "
      "(location varchar not null, "
      "user varchar not null, "
      "time timestamp not null, "
      "mysint sint64 not null, "
      "mydouble double, "
      "myboolean boolean, "
      "PRIMARY KEY((location, user, quantum(time, 15, 's')), "
      "location, user, time))").

basic_select_test() ->
    DDL = get_sel_ddl(),
    SQL =
        "SELECT location from mytab"
        " WHERE myfamily = 'familyX'"
        " and myseries = 'seriesX' and time > 1 and time < 2",
    {ok, Rec} = get_query(SQL),
<<<<<<< HEAD
    {ok, Sel, []} = compile_select_clause(DDL, Rec),
=======
    {ok, Sel} = compile_select_clause(DDL, options(), Rec),
>>>>>>> 29e53a46
    ?assertMatch(#riak_sel_clause_v1{calc_type        = rows,
                                     col_return_types = [
                                                         varchar
                                                        ],
                                     col_names        = [
                                                         <<"location">>
                                                        ]
                                    },
                 Sel).

basic_select_wildcard_test() ->
    DDL = get_sel_ddl(),
    SQL = "SELECT * from mytab WHERE myfamily = 'familyX' and myseries = 'seriesX' and time > 1 and time < 2",
    {ok, Rec} = get_query(SQL),
<<<<<<< HEAD
    {ok, Sel, []} = compile_select_clause(DDL, Rec),
=======
    {ok, Sel} = compile_select_clause(DDL, options(), Rec),
>>>>>>> 29e53a46
    ?assertMatch(#riak_sel_clause_v1{calc_type        = rows,
                                     col_return_types = [
                                                         varchar,
                                                         varchar,
                                                         timestamp,
                                                         sint64,
                                                         double,
                                                         boolean
                                                        ],
                                     col_names        = [
                                                         <<"location">>,
                                                         <<"user">>,
                                                         <<"time">>,
                                                         <<"mysint">>,
                                                         <<"mydouble">>,
                                                         <<"myboolean">>
                                                        ]
                                    },
                 Sel).

select_all_and_column_test() ->
    {ok, Rec} = get_query(
                  "SELECT *, location from mytab WHERE myfamily = 'familyX' "
                  "AND myseries = 'seriesX' AND time > 1 AND time < 2"),
<<<<<<< HEAD
    {ok, Selection, []} = compile_select_clause(get_sel_ddl(), Rec),
=======
    {ok, Selection} = compile_select_clause(get_sel_ddl(), options(), Rec),
>>>>>>> 29e53a46
    ?assertMatch(
       #riak_sel_clause_v1{
          calc_type = rows,
          col_return_types = [varchar, varchar, timestamp, sint64, double,
                              boolean, varchar],
          col_names = [<<"location">>, <<"user">>, <<"time">>,
                       <<"mysint">>, <<"mydouble">>, <<"myboolean">>,
                       <<"location">>]
         },
       Selection
      ).

select_column_and_all_test() ->
    {ok, Rec} = get_query(
                  "SELECT location, * from mytab WHERE myfamily = 'familyX' "
                  "AND myseries = 'seriesX' AND time > 1 AND time < 2"),
<<<<<<< HEAD
    {ok, Selection, []} = compile_select_clause(get_sel_ddl(), Rec),
=======
    {ok, Selection} = compile_select_clause(get_sel_ddl(), options(), Rec),
>>>>>>> 29e53a46
    ?assertMatch(
       #riak_sel_clause_v1{
          calc_type = rows,
          col_return_types = [varchar, varchar, varchar, timestamp, sint64, double,
                              boolean],
          col_names = [<<"location">>, <<"location">>, <<"user">>, <<"time">>,
                       <<"mysint">>, <<"mydouble">>, <<"myboolean">>]
         },
       Selection
      ).

basic_select_window_agg_fn_test() ->
    SQL =
        "SELECT count(location), avg(mydouble), avg(mysint)"
        " from mytab WHERE myfamily = 'familyX'"
        " and myseries = 'seriesX' and time > 1 and time < 2",
    {ok, Rec} = get_query(SQL),
<<<<<<< HEAD
    {ok, Sel, []} = compile_select_clause(get_sel_ddl(), Rec),
=======
    {ok, Sel} = compile_select_clause(get_sel_ddl(), options(), Rec),
>>>>>>> 29e53a46
    ?assertMatch(#riak_sel_clause_v1{calc_type        = aggregate,
                                     col_return_types = [
                                                         sint64,
                                                         double,
                                                         double
                                                        ],
                                     col_names        = [
                                                         <<"COUNT(location)">>,
                                                         <<"AVG(mydouble)">>,
                                                         <<"AVG(mysint)">>
                                                        ]
                                    },
                 Sel).

basic_select_arith_1_test() ->
    SQL =
        "SELECT 1 + 2 - 3 /4 * 5 from mytab"
        " WHERE myfamily = 'familyX' and myseries = 'seriesX'"
        " and time > 1 and time < 2",
    {ok, Rec} = get_query(SQL),
<<<<<<< HEAD
    {ok, Sel, []} = compile_select_clause(get_sel_ddl(), Rec),
=======
    {ok, Sel} = compile_select_clause(get_sel_ddl(), options(), Rec),
>>>>>>> 29e53a46
    ?assertMatch(
       #riak_sel_clause_v1{
          calc_type        = rows,
          col_return_types = [sint64],
          col_names        = [<<"((1+2)-((3/4)*5))">>] },
       Sel
      ).

varchar_literal_test() ->
    {ok, Rec} = get_query("SELECT 'hello' from mytab"),
<<<<<<< HEAD
    {ok, Sel, []} = compile_select_clause(get_sel_ddl(), Rec),
=======
    {ok, Sel} = compile_select_clause(get_sel_ddl(), options(), Rec),
>>>>>>> 29e53a46
    ?assertMatch(
       #riak_sel_clause_v1{
          calc_type        = rows,
          col_return_types = [varchar],
          col_names        = [<<"'hello'">>] },
       Sel
      ).

boolean_true_literal_test() ->
    {ok, Rec} = get_query("SELECT true from mytab"),
<<<<<<< HEAD
    {ok, Sel, []} = compile_select_clause(get_sel_ddl(), Rec),
=======
    {ok, Sel} = compile_select_clause(get_sel_ddl(), options(), Rec),
>>>>>>> 29e53a46
    ?assertMatch(
       #riak_sel_clause_v1{
          calc_type        = rows,
          col_return_types = [boolean],
          col_names        = [<<"true">>] },
       Sel
      ).

boolean_false_literal_test() ->
    {ok, Rec} = get_query("SELECT false from mytab"),
<<<<<<< HEAD
    {ok, Sel, []} = compile_select_clause(get_sel_ddl(), Rec),
=======
    {ok, Sel} = compile_select_clause(get_sel_ddl(), options(), Rec),
>>>>>>> 29e53a46
    ?assertMatch(
       #riak_sel_clause_v1{
          calc_type        = rows,
          col_return_types = [boolean],
          col_names        = [<<"false">>] },
       Sel
      ).

basic_select_arith_2_test() ->
    SQL =
        "SELECT 1 + 2.0 - 3 /4 * 5 from mytab"
        " WHERE myfamily = 'familyX' and myseries = 'seriesX'"
        " and time > 1 and time < 2",
    {ok, Rec} = get_query(SQL),
<<<<<<< HEAD
    {ok, Sel, []} = compile_select_clause(get_sel_ddl(), Rec),
=======
    {ok, Sel} = compile_select_clause(get_sel_ddl(), options(), Rec),
>>>>>>> 29e53a46
    ?assertMatch(
       #riak_sel_clause_v1{
          calc_type = rows,
          col_return_types = [double],
          col_names = [<<"((1+2.0)-((3/4)*5))">>] },
       Sel
      ).

rows_initial_state_test() ->
    {ok, Rec} = get_query(
                  "SELECT * FROM mytab WHERE myfamily = 'familyX' "
                  "AND myseries = 'seriesX' AND time > 1 AND time < 2"),
<<<<<<< HEAD
    {ok, Select, []} = compile_select_clause(get_sel_ddl(), Rec),
=======
    {ok, Select} = compile_select_clause(get_sel_ddl(), options(), Rec),
>>>>>>> 29e53a46
    ?assertMatch(
       #riak_sel_clause_v1{ initial_state = [] },
       Select
      ).

function_1_initial_state_test() ->
    {ok, Rec} = get_query(
                  "SELECT SUM(mydouble) FROM mytab WHERE myfamily = 'familyX' "
                  "AND myseries = 'seriesX' AND time > 1 AND time < 2"),
<<<<<<< HEAD
    {ok, Select, []} = compile_select_clause(get_sel_ddl(), Rec),
=======
    {ok, Select} = compile_select_clause(get_sel_ddl(), options(), Rec),
>>>>>>> 29e53a46
    ?assertMatch(
       #riak_sel_clause_v1{ initial_state = [[]] },
       Select
      ).

function_2_initial_state_test() ->
    {ok, Rec} = get_query(
                  "SELECT SUM(mydouble), SUM(mydouble) FROM mytab WHERE myfamily = 'familyX' "
                  "AND myseries = 'seriesX' AND time > 1 AND time < 2"),
<<<<<<< HEAD
    {ok, Select, []} = compile_select_clause(get_sel_ddl(), Rec),
=======
    {ok, Select} = compile_select_clause(get_sel_ddl(), options(), Rec),
>>>>>>> 29e53a46
    ?assertMatch(
       #riak_sel_clause_v1{ initial_state = [[], []] },
       Select
      ).

select_negation_test() ->
    DDL = get_sel_ddl(),
    SQL = "SELECT -1, - 1, -1.0, - 1.0, -mydouble, - mydouble, -(1), -(1.0) from mytab "
        "WHERE myfamily = 'familyX' AND myseries = 'seriesX' "
        "AND time > 1 AND time < 2",
    {ok, Rec} = get_query(SQL),
<<<<<<< HEAD
    {ok, Sel, []} = compile_select_clause(DDL, Rec),
=======
    {ok, Sel} = compile_select_clause(DDL, options(), Rec),
>>>>>>> 29e53a46
    ?assertMatch(#riak_sel_clause_v1{calc_type        = rows,
                                     col_return_types = [
                                                         sint64,
                                                         sint64,
                                                         double,
                                                         double,
                                                         double,
                                                         double,
                                                         sint64,
                                                         double
                                                        ],
                                     col_names        = [
                                                         <<"-1">>,
                                                         <<"-1">>,
                                                         <<"-1.0">>,
                                                         <<"-1.0">>,
                                                         <<"-mydouble">>,
                                                         <<"-mydouble">>,
                                                         <<"-1">>,
                                                         <<"-1.0">>
                                                        ]
                                    },
                 Sel).

sum_sum_finalise_test() ->
    {ok, Rec} = get_query(
        "SELECT mydouble, SUM(mydouble), SUM(mydouble) FROM mytab"),
<<<<<<< HEAD
    {ok, Select, []} = compile_select_clause(get_sel_ddl(), Rec),
=======
    {ok, Select} = compile_select_clause(get_sel_ddl(), options(), Rec),
>>>>>>> 29e53a46
    ?assertEqual(
        [1.0,3,7],
        finalise_aggregate(Select, [1.0, 3, 7])
      ).

extract_stateful_function_1_test() ->
    {ok, ?SQL_SELECT{ 'SELECT' = #riak_sel_clause_v1{ clause = [Select] } }} =
        get_query(
        "SELECT COUNT(col1) + COUNT(col2) FROM mytab "
        "WHERE myfamily = 'familyX' "
        "AND myseries = 'seriesX' AND time > 1 AND time < 2"),
    CountFn1 = {{window_agg_fn, 'COUNT'}, [{identifier, [<<"col1">>]}]},
    CountFn2 = {{window_agg_fn, 'COUNT'}, [{identifier, [<<"col2">>]}]},
    ?assertEqual(
        {{'+',
          {finalise_aggregation, 'COUNT', 1},
          {finalise_aggregation, 'COUNT', 2}},
         [CountFn1,CountFn2]},
        extract_stateful_functions(Select, 0)
    ).

count_plus_count_test() ->
    {ok, Rec} = get_query(
        "SELECT COUNT(mydouble) + COUNT(mydouble) FROM mytab "
        "WHERE myfamily = 'familyX' "
        "AND myseries = 'seriesX' AND time > 1 AND time < 2"),
<<<<<<< HEAD
    {ok, Select, []} = compile_select_clause(get_sel_ddl(), Rec),
=======
    {ok, Select} = compile_select_clause(get_sel_ddl(), options(), Rec),
>>>>>>> 29e53a46
    ?assertMatch(
        #riak_sel_clause_v1{
            initial_state = [0,0],
            finalisers = [_, skip] },
        Select
      ).

count_plus_count_finalise_test() ->
    {ok, Rec} = get_query(
        "SELECT COUNT(mydouble) + COUNT(mydouble) FROM mytab"),
<<<<<<< HEAD
    {ok, Select, []} = compile_select_clause(get_sel_ddl(), Rec),
=======
    {ok, Select} = compile_select_clause(get_sel_ddl(), options(), Rec),
>>>>>>> 29e53a46
    ?assertMatch(
        [6],
        finalise_aggregate(Select, [3,3])
      ).

count_multiplied_by_count_finalise_test() ->
    {ok, Rec} = get_query(
        "SELECT COUNT(mydouble) * COUNT(mydouble) FROM mytab"),
<<<<<<< HEAD
    {ok, Select, []} = compile_select_clause(get_sel_ddl(), Rec),
=======
    {ok, Select} = compile_select_clause(get_sel_ddl(), options(), Rec),
>>>>>>> 29e53a46
    ?assertMatch(
        [9],
        finalise_aggregate(Select, [3,3])
      ).

count_plus_seven_finalise_test() ->
    {ok, Rec} = get_query(
        "SELECT COUNT(mydouble) + 7 FROM mytab"),
<<<<<<< HEAD
    {ok, Select, []} = compile_select_clause(get_sel_ddl(), Rec),
=======
    {ok, Select} = compile_select_clause(get_sel_ddl(), options(), Rec),
>>>>>>> 29e53a46
    ?assertMatch(
        [10],
        finalise_aggregate(Select, [3])
      ).

count_plus_seven_sum__test() ->
    {ok, Rec} = get_query(
        "SELECT COUNT(mydouble) + 7, SUM(mydouble) FROM mytab"),
<<<<<<< HEAD
    {ok, Select, []} = compile_select_clause(get_sel_ddl(), Rec),
=======
    {ok, Select} = compile_select_clause(get_sel_ddl(), options(), Rec),
>>>>>>> 29e53a46
    ?assertMatch(
        #riak_sel_clause_v1{
            initial_state = [0,[]],
            finalisers = [_, _] },
        Select
      ).

count_plus_seven_sum_finalise_1_test() ->
    {ok, Rec} = get_query(
        "SELECT COUNT(mydouble) + 7, SUM(mydouble) FROM mytab"),
<<<<<<< HEAD
    {ok, Select, []} = compile_select_clause(get_sel_ddl(), Rec),
=======
    {ok, Select} = compile_select_clause(get_sel_ddl(), options(), Rec),
>>>>>>> 29e53a46
    ?assertMatch(
        [10, 11.0],
        finalise_aggregate(Select, [3, 11.0])
      ).

count_plus_seven_sum_finalise_2_test() ->
    {ok, Rec} = get_query(
        "SELECT COUNT(mydouble+1) + 1 FROM mytab"),
<<<<<<< HEAD
    {ok, Select, []} = compile_select_clause(get_sel_ddl(), Rec),
=======
    {ok, Select} = compile_select_clause(get_sel_ddl(), options(), Rec),
>>>>>>> 29e53a46
    ?assertEqual(
        [2],
        finalise_aggregate(Select, [1])
      ).

avg_finalise_test() ->
    {ok, Rec} = get_query(
        "SELECT AVG(mydouble) FROM mytab"),
<<<<<<< HEAD
    {ok, #riak_sel_clause_v1{ clause = [AvgFn] } = Select, []} =
        compile_select_clause(get_sel_ddl(), Rec),
=======
    {ok, #riak_sel_clause_v1{ clause = [AvgFn] } = Select} =
        compile_select_clause(get_sel_ddl(), options(), Rec),
>>>>>>> 29e53a46
    InitialState = riak_ql_window_agg_fns:start_state('AVG'),
    Rows = [[x,x,x,x,N,x] || N <- lists:seq(1, 5)],
    AverageResult = lists:foldl(AvgFn, InitialState, Rows),
    ?assertEqual(
        [lists:sum(lists:seq(1, 5)) / 5],
        finalise_aggregate(Select, [AverageResult])
    ).

finalise_aggregate_test() ->
    ?assertEqual(
        [1,2,3],
        finalise_aggregate(
            #riak_sel_clause_v1 {
                calc_type = aggregate,
                finalisers = lists:duplicate(3, fun(_,S) -> S end) },
            [1,2,3]
        )
    ).

infer_col_type_1_test() ->
    ?assertEqual(
        {sint64, []},
        infer_col_type(get_sel_ddl(), {integer, 5}, [])
    ).

infer_col_type_2_test() ->
    ?assertEqual(
        {sint64, []},
        infer_col_type(get_sel_ddl(), {{window_agg_fn, 'SUM'}, [{integer, 4}]}, [])
    ).

compile_query_with_function_type_error_1_test() ->
    {ok, Q} = get_query(
          "SELECT SUM(location) FROM GeoCheckin "
          "WHERE time > 5000 AND time < 10000"
          "AND user = 'user_1' AND location = 'derby'"),
    ?assertEqual(
        {error,{invalid_query,<<"Function 'SUM' called with arguments of the wrong type [varchar].">>}},
        compile(get_standard_ddl(), Q)
    ).

compile_query_with_function_type_error_2_test() ->
    {ok, Q} = get_query(
          "SELECT SUM(location), AVG(location) FROM GeoCheckin "
          "WHERE time > 5000 AND time < 10000"
          "AND user = 'user_1' AND location = 'derby'"),
    ?assertEqual(
        {error,{invalid_query,<<"Function 'SUM' called with arguments of the wrong type [varchar].\n"
                                "Function 'AVG' called with arguments of the wrong type [varchar].">>}},
        compile(get_standard_ddl(), Q)
    ).

compile_query_with_function_type_error_3_test() ->
    {ok, Q} = get_query(
          "SELECT AVG(location + 1) FROM GeoCheckin "
          "WHERE time > 5000 AND time < 10000"
          "AND user = 'user_1' AND location = 'derby'"),
    ?assertEqual(
        {error,{invalid_query,<<"Operator '+' called with mismatched types [varchar vs sint64].">>}},
        compile(get_standard_ddl(), Q)
    ).

compile_query_with_arithmetic_type_error_1_test() ->
    {ok, Q} = get_query(
          "SELECT location + 1 FROM GeoCheckin "
          "WHERE time > 5000 AND time < 10000"
          "AND user = 'user_1' AND location = 'derby'"),
    ?assertEqual(
        {error,{invalid_query,<<"Operator '+' called with mismatched types [varchar vs sint64].">>}},
        compile(get_standard_ddl(), Q)
    ).

compile_query_with_arithmetic_type_error_2_test() ->
    {ok, Q} = get_query(
          "SELECT 2*(location + 1) FROM GeoCheckin "
          "WHERE time > 5000 AND time < 10000"
          "AND user = 'user_1' AND location = 'derby'"),
    ?assertEqual(
        {error,{invalid_query,<<"Operator '+' called with mismatched types [varchar vs sint64].">>}},
        compile(get_standard_ddl(), Q)
    ).

flexible_keys_1_test() ->
    DDL = get_ddl(
        "CREATE TABLE tab4("
        "a1 SINT64 NOT NULL, "
        "a TIMESTAMP NOT NULL, "
        "b VARCHAR NOT NULL, "
        "c VARCHAR NOT NULL, "
        "d SINT64 NOT NULL, "
        "PRIMARY KEY  ((a1, quantum(a, 15, 's')), a1, a, b, c, d))"),
    {ok, Q} = get_query(
          "SELECT * FROM tab4 WHERE a > 0 AND a < 1000 AND a1 = 1"),
    {ok, [Select]} = compile(DDL, Q),
    ?assertPropsEqual(
        [{startkey,[{<<"a1">>,sint64,1}, {<<"a">>,timestamp,1}]},
          {endkey, [{<<"a1">>,sint64,1}, {<<"a">>,timestamp,1000}]},
          {filter,[]}],
        Select?SQL_SELECT.'WHERE'
    ).

%% two element key with quantum
flexible_keys_2_test() ->
    DDL = get_ddl(
        "CREATE TABLE tab4("
        "a TIMESTAMP NOT NULL, "
        "PRIMARY KEY  ((quantum(a, 15, 's')), a))"),
    {ok, Q} = get_query(
          "SELECT * FROM tab4 WHERE a > 0 AND a < 1000"),
    ?assertMatch(
        {ok, [?SQL_SELECT{}]},
        compile(DDL, Q)
    ).

quantum_field_name_test() ->
    DDL = get_ddl(
        "CREATE TABLE tab1("
        "a SINT64 NOT NULL, "
        "b TIMESTAMP NOT NULL, "
        "PRIMARY KEY  ((a,quantum(b, 15, 's')), a,b))"),
    ?assertEqual(
        <<"b">>,
        quantum_field_name(DDL)
    ).

quantum_field_name_no_quanta_test() ->
    DDL = get_ddl(
        "CREATE TABLE tab1("
        "a SINT64 NOT NULL, "
        "b TIMESTAMP NOT NULL, "
        "PRIMARY KEY  ((a,b), a,b))"),
    ?assertEqual(
        no_quanta,
        quantum_field_name(DDL)
    ).

%% short key, partition and local keys are the same
no_quantum_in_query_1_test() ->
    DDL = get_ddl(
        "CREATE TABLE tabab("
        "a TIMESTAMP NOT NULL, "
        "b VARCHAR NOT NULL, "
        "PRIMARY KEY  ((a,b), a,b))"),
    {ok, Q} = get_query(
          "SELECT * FROM tab1 WHERE a = 1 AND b = 1"),
    {ok, [?SQL_SELECT{ 'WHERE' = Where }]} = compile(DDL, Q),
    ?assertEqual(
        [{startkey,[{<<"a">>,timestamp,1},{<<"b">>,varchar,1}]},
         {endkey,  [{<<"a">>,timestamp,1},{<<"b">>,varchar,1}]},
         {filter,[]},
         {end_inclusive,true}],
        Where
    ).

%% partition and local key are different
no_quantum_in_query_2_test() ->
    DDL = get_ddl(
        "CREATE TABLE tabab("
        "a SINT64 NOT NULL, "
        "b VARCHAR NOT NULL, "
        "c DOUBLE NOT NULL, "
        "d BOOLEAN NOT NULL, "
        "PRIMARY KEY  ((c,a,b), c,a,b,d))"),
    {ok, Q} = get_query(
          "SELECT * FROM tabab WHERE a = 1000 AND b = 'bval' AND c = 3.5"),
    {ok, [Select]} = compile(DDL, Q),
    Key =
        [{<<"c">>,double,3.5}, {<<"a">>,sint64,1000},{<<"b">>,varchar,<<"bval">>}],
    ?assertPropsEqual(
        [{startkey, Key},
         {endkey, Key},
         {filter,[]},
         {end_inclusive,true}],
        Select?SQL_SELECT.'WHERE'
    ).


no_quantum_in_query_3_test() ->
    DDL = get_ddl(
        "CREATE TABLE tababa("
        "a SINT64 NOT NULL, "
        "b VARCHAR NOT NULL, "
        "c DOUBLE NOT NULL, "
        "d BOOLEAN NOT NULL, "
        "PRIMARY KEY  ((c,a,b), c,a,b,d))"),
    {ok, Q} = get_query(
          "SELECT * FROM tababa WHERE a = 1000 AND b = 'bval' AND c = 3.5 AND d = true"),
    {ok, [Select]} = compile(DDL, Q),
    Key =
        [{<<"c">>,double,3.5}, {<<"a">>,sint64,1000},{<<"b">>,varchar,<<"bval">>},{<<"d">>,boolean,true}],
    ?assertPropsEqual(
        [{startkey, Key},
         {endkey, Key},
         {filter,{'=',{field,<<"d">>,boolean},{const, true}}},
         {start_inclusive,true},
         {end_inclusive,true}],
        Select?SQL_SELECT.'WHERE'
    ).

%% one element key
no_quantum_in_query_4_test() ->
    DDL = get_ddl(
        "CREATE TABLE tab1("
        "a TIMESTAMP NOT NULL, "
        "PRIMARY KEY  ((a), a))"),
    {ok, Q} = get_query(
          "SELECT * FROM tab1 WHERE a = 1000"),
    {ok, [Select]} = compile(DDL, Q),
    ?assertEqual(
        [{startkey,[{<<"a">>,timestamp,1000}]},
          {endkey,[{<<"a">>,timestamp,1000}]},
          {filter,[]},
          {end_inclusive,true}],
        Select?SQL_SELECT.'WHERE'
    ).

eqality_filter_on_quantum_specifies_start_and_end_range_test() ->
    DDL = get_ddl(
        "CREATE TABLE tab1("
        "a TIMESTAMP NOT NULL, "
        "PRIMARY KEY  ((quantum(a, 15, 's')), a))"),
    {ok, Q} = get_query(
          "SELECT * FROM tab1 WHERE a = 1000"),
    {ok, [Select]} = compile(DDL, Q),
    ?assertEqual(
        [{startkey,[{<<"a">>,timestamp,1000}]},
         {endkey,[{<<"a">>,timestamp,1000}]},
         {filter,[]},
         {end_inclusive,true}],
        Select?SQL_SELECT.'WHERE'
    ).

eqality_filter_on_quantum_specifies_start_and_end_range_2_test() ->
    DDL = get_ddl(
        "CREATE TABLE tab123 ("
        "StationId     VARCHAR   NOT NULL,"
        "ReadingTimeStamp  TIMESTAMP NOT NULL,"
        "Temperature     SINT64,"
        "Humidity      DOUBLE,"
        "WindSpeed     DOUBLE,"
        "WindDirection   DOUBLE,"
        "PRIMARY KEY ((StationId, QUANTUM(ReadingTimeStamp, 1, 'd')),"
        "   StationId, ReadingTimeStamp));"),
    {ok, Q} = get_query(
          "SELECT * FROM tab123 "
          "WHERE StationId = 'Station-1001' "
          "AND ReadingTimeStamp = 1469204877;"),
    {ok, [Select]} = compile(DDL, Q),
    ?assertEqual(
        [{startkey,[{<<"StationId">>,varchar,<<"Station-1001">>},{<<"ReadingTimeStamp">>,timestamp,1469204877}]},
         {endkey,[  {<<"StationId">>,varchar,<<"Station-1001">>},{<<"ReadingTimeStamp">>,timestamp,1469204877}]},
         {filter,[]},
         {end_inclusive,true}],
        Select?SQL_SELECT.'WHERE'
    ).

cannot_have_two_equality_filters_on_quantum_without_range_test() ->
    DDL = get_ddl(
        "CREATE TABLE tab1("
        "a TIMESTAMP NOT NULL, "
        "PRIMARY KEY  ((quantum(a, 15, 's')), a))"),
    {ok, Q} = get_query(
          "SELECT * FROM tab1 WHERE a = 1000 AND a = 1"),
    ?assertEqual(
        {error, {cannot_have_two_equality_filters_on_quantum_without_range,
                 ?E_CANNOT_HAVE_TWO_EQUALITY_FILTERS_ON_QUANTUM_WITHOUT_RANGE}},
        compile(DDL, Q)
    ).

two_element_key_range_cannot_match_test() ->
    DDL = get_ddl(
        "CREATE TABLE tabab("
        "a TIMESTAMP NOT NULL, "
        "b TIMESTAMP NOT NULL, "
        "PRIMARY KEY  ((a,quantum(b, 15, 's')), a,b))"),
    {ok, Q} = get_query(
          "SELECT * FROM tabab WHERE a = 1 AND b > 1 AND b < 1"),
    ?assertMatch(
        {error, {lower_and_upper_bounds_are_equal_when_no_equals_operator, <<_/binary>>}},
        compile(DDL, Q)
    ).

group_by_one_field_test() ->
    DDL = get_ddl(
        "CREATE TABLE mytab("
        "a TIMESTAMP NOT NULL, "
        "b TIMESTAMP NOT NULL, "
        "PRIMARY KEY  ((a,b), a,b))"),
    {ok, Q1} = get_query(
        "SELECT b FROM mytab "
        "WHERE a = 1 AND b = 2 GROUP BY b"),
    {ok, [Q2]} = compile(DDL, Q1),
    ?assertEqual(
        [{2,<<"b">>}],
        Q2?SQL_SELECT.group_by
    ).

group_by_two_fields_test() ->
    DDL = get_ddl(
        "CREATE TABLE mytab("
        "a TIMESTAMP NOT NULL, "
        "b TIMESTAMP NOT NULL, "
        "PRIMARY KEY  ((a,b), a,b))"),
    {ok, Q1} = get_query(
        "SELECT b FROM mytab "
        "WHERE a = 1 AND b = 2 GROUP BY b, a"),
    {ok, [Q2]} = compile(DDL, Q1),
    ?assertEqual(
        [{2,<<"b">>},{1,<<"a">>}],
        Q2?SQL_SELECT.group_by
    ).

group_by_column_not_in_the_table_test() ->
    DDL = get_ddl(
        "CREATE TABLE mytab("
        "a TIMESTAMP NOT NULL, "
        "b TIMESTAMP NOT NULL, "
        "PRIMARY KEY  ((a,b), a,b))"),
    {ok, Q1} = get_query(
        "SELECT x FROM mytab "
        "WHERE a = 1 AND b = 2 GROUP BY x"),
    ?assertEqual(
        {error, {invalid_query, <<"Unknown column \"x\".">>}},
        compile(DDL, Q1)
    ).

order_by_with_pass_1_test() ->
    DDL = get_ddl(
        "CREATE TABLE t("
        "a TIMESTAMP NOT NULL, "
        "b sint64, "
        "PRIMARY KEY ((a), a))"),
    {ok, Q1} = get_query(
        "SELECT b FROM t "
        "WHERE a = 1 LIMIT 6"),
    {ok, [Q2]} = compile(DDL, Q1),
    ?assertEqual(
        [],
        Q2?SQL_SELECT.'ORDER BY'
    ),
    ?assertEqual(
        [6],
        Q2?SQL_SELECT.'LIMIT'
    ),
    ?assertEqual(
        [],
        Q2?SQL_SELECT.'OFFSET'
    ).

order_by_with_pass_2_test() ->
    DDL = get_ddl(
        "CREATE TABLE t("
        "a TIMESTAMP NOT NULL, "
        "b sint64, "
        "c sint64, "
        "PRIMARY KEY ((a), a))"),
    {ok, Q1} = get_query(
        "SELECT b FROM t "
        "WHERE a = 1 ORDER BY a asc, c, b nulls first limit 11 offset 3"),
    {ok, [Q2]} = compile(DDL, Q1),
    ?assertEqual(
        [{<<"a">>, asc, nulls_last}, {<<"c">>, asc, nulls_last}, {<<"b">>, asc, nulls_first}],
        Q2?SQL_SELECT.'ORDER BY'
    ),
    ?assertEqual(
        [11],
        Q2?SQL_SELECT.'LIMIT'
    ),
    ?assertEqual(
        [3],
        Q2?SQL_SELECT.'OFFSET'
    ).

order_by_with_aggregate_calc_type_test() ->
    DDL = get_ddl(
        "CREATE TABLE t("
        "a TIMESTAMP NOT NULL, "
        "b sint64, "
        "PRIMARY KEY ((a), a))"),
    {ok, Q} = get_query(
        "SELECT min(b) FROM t "
        "WHERE a = 1 LIMIT 6"),
    ?assertMatch(
        {error, {order_by_with_aggregate_calc_type, <<_/binary>>}},
        compile(DDL, Q)
    ).

negate_an_aggregation_function_test() ->
    {ok, Rec} = get_query(
        "SELECT -COUNT(*) FROM mytab"),
<<<<<<< HEAD
    {ok, Select, []} = compile_select_clause(get_sel_ddl(), Rec),
=======
    {ok, Select} = compile_select_clause(get_sel_ddl(), options(), Rec),
>>>>>>> 29e53a46
    ?assertMatch(
        [-3],
        finalise_aggregate(Select, [3])
      ).

coverage_context_not_a_tuple_or_invalid_checksum_test() ->
    NotACheckSum = 34,
    OfThisTerm = <<"f,a,f,a">>,
    {ok, Q} = get_query("select a from t where a>0 and a<2", term_to_binary({NotACheckSum, OfThisTerm})),
    ?assertEqual(
       {error, invalid_coverage_context_checksum},
       compile(get_ddl("create table t (a timestamp not null, primary key ((quantum(a,1,d)), a))"), Q)).

helper_desc_order_on_quantum_ddl() ->
    get_ddl(
        "CREATE TABLE table1 ("
        "a SINT64 NOT NULL, "
        "b SINT64 NOT NULL, "
        "c TIMESTAMP NOT NULL, "
        "PRIMARY KEY ((a,b,quantum(c, 1, 's')), a,b,c DESC))").

query_desc_order_on_quantum_at_quanta_boundaries_test() ->
    {ok, Q} = get_query(
          "SELECT * FROM table1 "
          "WHERE a = 1 AND b = 1 AND c >= 4000 AND c <= 5000"),
    {ok, SubQueries} = compile(helper_desc_order_on_quantum_ddl(), Q),
    SubQueryWheres = [S?SQL_SELECT.'WHERE' || S <- SubQueries],
    ?assertEqual(
        [
            [{startkey,[{<<"a">>,sint64,1},{<<"b">>,sint64,1},{<<"c">>,timestamp,5000}]},
             {endkey,  [{<<"a">>,sint64,1},{<<"b">>,sint64,1},{<<"c">>,timestamp,5000}]},
             {filter,[]},
             {end_inclusive,true},
             {start_inclusive,true}]
            ,
            [{startkey,[{<<"a">>,sint64,1},{<<"b">>,sint64,1},{<<"c">>,timestamp,5000}]},
             {endkey,  [{<<"a">>,sint64,1},{<<"b">>,sint64,1},{<<"c">>,timestamp,4000}]},
             {filter,[]},
             {start_inclusive,false},
             {end_inclusive,true}]
        ],
        SubQueryWheres
    ).

fix_subquery_order_test() ->
    {ok, Q} = get_query(
          "SELECT * FROM table1 "
          "WHERE a = 1 AND b = 1 AND c >= 4000 AND c <= 5000"),
    {ok, SubQueries} = compile(helper_desc_order_on_quantum_ddl(), Q),
    ?assertEqual(
        [
            [{startkey,[{<<"a">>,sint64,1},{<<"b">>,sint64,1},{<<"c">>,timestamp,5000}]},
             {endkey,  [{<<"a">>,sint64,1},{<<"b">>,sint64,1},{<<"c">>,timestamp,5000}]},
             {filter,[]},
             {end_inclusive,true},
             {start_inclusive,true}]
            ,
            [{startkey,[{<<"a">>,sint64,1},{<<"b">>,sint64,1},{<<"c">>,timestamp,5000}]},
             {endkey,  [{<<"a">>,sint64,1},{<<"b">>,sint64,1},{<<"c">>,timestamp,4000}]},
             {filter,[]},
             {start_inclusive,false},
             {end_inclusive,true}]
        ],
        [S?SQL_SELECT.'WHERE' || S <- fix_subquery_order(SubQueries)]
    ).

query_desc_order_on_quantum_at_quantum_across_quanta_test() ->
    {ok, Q} = get_query(
          "SELECT * FROM table1 "
          "WHERE a = 1 AND b = 1 AND c >= 3500 AND c <= 5500"),
    {ok, SubQueries} = compile(helper_desc_order_on_quantum_ddl(), Q),
    SubQueryWheres = [S?SQL_SELECT.'WHERE' || S <- SubQueries],
    ?assertEqual(
        [
            [{startkey,[{<<"a">>,sint64,1},{<<"b">>,sint64,1},{<<"c">>,timestamp,5500}]},
             {endkey,  [{<<"a">>,sint64,1},{<<"b">>,sint64,1},{<<"c">>,timestamp,5000}]},
             {filter,[]},
             {end_inclusive,true},
             {start_inclusive,true}]
            ,
            [{startkey,[{<<"a">>,sint64,1},{<<"b">>,sint64,1},{<<"c">>,timestamp,5000}]},
             {endkey,  [{<<"a">>,sint64,1},{<<"b">>,sint64,1},{<<"c">>,timestamp,4000}]},
             {filter,[]},
             {start_inclusive,false},
             {end_inclusive,true}]
            ,
            [{startkey,[{<<"a">>,sint64,1},{<<"b">>,sint64,1},{<<"c">>,timestamp,4000}]},
             {endkey,  [{<<"a">>,sint64,1},{<<"b">>,sint64,1},{<<"c">>,timestamp,3500}]},
             {filter,[]},
             {start_inclusive,false},
             {end_inclusive,true}]
        ],
        SubQueryWheres
    ).

group_by_time_adds_a_column_test() ->
    DDL = get_ddl(
        "CREATE TABLE t("
        "a TIMESTAMP NOT NULL, "
        "b sint64, "
        "PRIMARY KEY ((a), a))"),
    {ok, Q} = get_query(
        "SELECT time(a,1m), COUNT(*) FROM t
         WHERE a = 1
         GROUP BY time(a,1m);"),
    {ok,[?SQL_SELECT{'SELECT'=SelClause}]} = compile(DDL, Q),
    ?assertEqual(group_by, SelClause#riak_sel_clause_v1.calc_type),
    ?assertEqual([<<"TIME(a, 60000)">>, <<"COUNT(*)">>], SelClause#riak_sel_clause_v1.col_names),
    ?assertEqual([timestamp,sint64], SelClause#riak_sel_clause_v1.col_return_types),
    %% these are funs so just check we have the right number
    ?assertMatch([_,_], SelClause#riak_sel_clause_v1.clause),
    ?assertMatch([_,_], SelClause#riak_sel_clause_v1.finalisers),
    ?assertEqual([timestamp,sint64], SelClause#riak_sel_clause_v1.col_return_types).

group_by_time_run_select_test() ->
    DDL = get_ddl(
        "CREATE TABLE t("
        "a TIMESTAMP NOT NULL, "
        "PRIMARY KEY ((QUANTUM(a, 1, 's')), a))"),
    Sel = testing_compile_row_select(
        DDL,
        "SELECT time(a, 1s), COUNT(*) FROM t "
        "WHERE a > 1 AND a < 6 "
        "GROUP BY time(a,1s);"),
    #riak_sel_clause_v1{clause = SelectSpec} = Sel,
    ?assertEqual(
       [1000,1],
       run_select(SelectSpec, [1001], [[],0])
    ).

time_fn_in_select_clause_invalid_arg_types_returns_error_test() ->
    DDL = get_ddl(
        "CREATE TABLE t("
        "a TIMESTAMP NOT NULL, "
        "PRIMARY KEY ((QUANTUM(a, 1, 's')), a))"),
    {ok, Query} = get_query(
        "SELECT time('lol', true), COUNT(*) FROM t "
        "WHERE a > 1 AND a < 6 "
        "GROUP BY time(a,1s);"),
    ?assertMatch(
       {error,{invalid_query,<<_/binary>>}},
       compile(DDL,Query)
    ).

group_by_time_on_non_existing_column_returns_error_test() ->
    DDL = get_ddl(
        "CREATE TABLE t("
        "a TIMESTAMP NOT NULL, "
        "PRIMARY KEY ((QUANTUM(a, 1, 's')), a))"),
    {ok, Query} = get_query(
        "SELECT time(a, 1s), COUNT(*) FROM t "
        "WHERE a > 1 AND a < 6 "
        "GROUP BY time(x,1s);"),
    ?assertMatch(
       {error,{invalid_query,<<_/binary>>}},
       compile(DDL,Query)
    ).

group_by_on_non_existing_column_returns_error_test() ->
    DDL = get_ddl(
        "CREATE TABLE t("
        "a TIMESTAMP NOT NULL, "
        "PRIMARY KEY ((QUANTUM(a, 1, 's')), a))"),
    {ok, Query} = get_query(
        "SELECT time(a, 1s), COUNT(*) FROM t "
        "WHERE a > 1 AND a < 6 "
        "GROUP BY x;"),
    ?assertMatch(
       {error, {invalid_query, <<_/binary>>}},
       compile(DDL,Query)
    ).

find_filters_on_additional_local_key_fields_test() ->
    ?assertEqual(
        [{<<"a">>,{'=',{field,<<"a">>,integer},{const, 100}}}],
        find_filters_on_additional_local_key_fields(
            [<<"a">>],
            {'=',{field,<<"a">>,integer},{const, 100}})
    ).

rewrite_where_with_additional_filters_test() ->
    ?assertPropsEqual(
        [{startkey,[{<<"c">>,timestamp,5500},{<<"a">>,sint64,100}]},
         {endkey,  [{<<"c">>,timestamp,5000},{<<"a">>,sint64,100}]},
         {filter, {'=',{field,<<"a">>,integer},{const, 100}}},
         {end_inclusive, true},
         {start_inclusive, true}],
        rewrite_where_with_additional_filters(
            [<<"a">>],
            [ascending],
            fun([<<"a">>]) -> sint64 end,
            [{startkey,[{<<"c">>,timestamp,5500}]},
             {endkey,  [{<<"c">>,timestamp,5000}]},
             {filter,   {'=',{field,<<"a">>,integer},{const, 100}}},
             {end_inclusive,true},
             {start_inclusive,true}])
    ).

additional_local_key_cols_added_to_query_keys_test() ->
    DDL = get_ddl(
        "CREATE TABLE table1("
        "a TIMESTAMP NOT NULL, "
        "b SINT64 NOT NULL, "
        "PRIMARY KEY ((quantum(a,1,'s')),a,b))"),
    {ok, Q} = get_query(
        "SELECT * FROM table1 "
        "WHERE b = 1 AND a >= 4200 AND a <= 4600"),
    {ok, [S|_]} = compile(DDL, Q),
    ?assertPropsEqual(
        [{startkey,[{<<"a">>,timestamp,4200},{<<"b">>,sint64,1}]},
         {endkey,[{<<"a">>,timestamp,4600},{<<"b">>,sint64,1}]},
         {filter,{'=',{field,<<"b">>,sint64},{const, 1}}},
         {end_inclusive,true},
         {start_inclusive,true}],
        S?SQL_SELECT.'WHERE'
    ).

greater_than_filter_added_to_start_key_if_it_part_of_local_key_test() ->
    DDL = get_ddl(
        "CREATE TABLE table1("
        "a TIMESTAMP NOT NULL, "
        "b SINT64 NOT NULL, "
        "PRIMARY KEY ((quantum(a,1,'s')),a,b))"),
    {ok, Q} = get_query(
        "SELECT * FROM table1 "
        "WHERE b > 1 AND a >= 4200 AND a <= 4600"),
    {ok, [S|_]} = compile(DDL, Q),
    ?assertPropsEqual(
        [{startkey,[{<<"a">>,timestamp,4200},{<<"b">>,sint64,1}]},
         {endkey,[{<<"a">>,timestamp,4600}]},
         {filter,{'>',{field,<<"b">>,sint64},{const, 1}}},
         {start_inclusive,true},
         {end_inclusive,true}],
        S?SQL_SELECT.'WHERE'
    ).

greater_than_filter_added_to_start_key_if_it_part_of_local_key_when_start_inclusive_false_test() ->
    DDL = get_ddl(
        "CREATE TABLE table1("
        "a TIMESTAMP NOT NULL, "
        "b SINT64 NOT NULL, "
        "PRIMARY KEY ((quantum(a,1,'s')),a,b))"),
    {ok, Q} = get_query(
        "SELECT * FROM table1 "
        "WHERE b > 1 AND a > 4200 AND a <= 4600"),
    {ok, [S|_]} = compile(DDL, Q),
    ?assertPropsEqual(
        [{startkey,[{<<"a">>,timestamp,4201},{<<"b">>,sint64,1}]},
         {endkey,[{<<"a">>,timestamp,4600}]},
         {filter,{'>',{field,<<"b">>,sint64},{const, 1}}},
         {end_inclusive,true}],
        S?SQL_SELECT.'WHERE'
    ).

greater_than_or_equal_filter_added_to_start_key_if_it_part_of_local_key_test() ->
    DDL = get_ddl(
        "CREATE TABLE table1("
        "a TIMESTAMP NOT NULL, "
        "b SINT64 NOT NULL, "
        "PRIMARY KEY ((quantum(a,1,'s')),a,b))"),
    {ok, Q} = get_query(
        "SELECT * FROM table1 "
        "WHERE b >= 1 AND a >= 4200 AND a <= 4600"),
    {ok, [S|_]} = compile(DDL, Q),
    ?assertPropsEqual(
        [{startkey,[{<<"a">>,timestamp,4200},{<<"b">>,sint64,1}]},
         {endkey,[{<<"a">>,timestamp,4600}]},
         {filter,{'>=',{field,<<"b">>,sint64},{const, 1}}},
         {start_inclusive,true},
         {end_inclusive,true}],
        S?SQL_SELECT.'WHERE'
    ).

%% if the pk is (a) and lk is (a,b,c) then b AND c must have filters for c
%% to be added to the key. If b does not have a filter but c does, then neither
%% is added.
additional_local_key_cols_must_be_specified_consecutively_test() ->
    DDL = get_ddl(
        "CREATE TABLE table1("
        "a TIMESTAMP NOT NULL, "
        "b SINT64 NOT NULL, "
        "c SINT64 NOT NULL, "
        "PRIMARY KEY ((quantum(a,1,'s')),a,b,c))"),
    {ok, Q} = get_query(
        "SELECT * FROM table1 "
        "WHERE c = 2 AND a >= 4200 AND a <= 4600"),
    {ok, [S|_]} = compile(DDL, Q),
    ?assertPropsEqual(
        [{startkey,[{<<"a">>,timestamp,4200}]},
         {endkey,[{<<"a">>,timestamp,4600}]},
         {filter,{'=',{field,<<"c">>,sint64},{const, 2}}},
         {end_inclusive,true}],
        S?SQL_SELECT.'WHERE'
    ).

is_null_clause_on_non_null_column_is_impossible_test() ->
    DDL = get_ddl(
        "CREATE TABLE table1("
        "a TIMESTAMP NOT NULL, "
        "b SINT64 NOT NULL, "
        "PRIMARY KEY ((a),a))"),
    {ok, Q} = get_query(
        "SELECT * FROM table1 "
        "WHERE b IS NULL AND a = 4600"),
    ?assertEqual(
        {error,{impossible_where_clause, << >>}},
        compile(DDL, Q)
    ).

same_equality_check_twice_has_duplicate_removed_test() ->
    DDL = get_ddl(
        "CREATE TABLE table1("
        "a TIMESTAMP NOT NULL, "
        "b SINT64 NOT NULL, "
        "PRIMARY KEY ((a),a))"),
    {ok, Q} = get_query(
        "SELECT * FROM table1 "
        "WHERE a = 5 AND b = 10 AND b = 10"),
    {ok, [S|_]} = compile(DDL, Q),
    ?assertPropsEqual(
        [{startkey,[{<<"a">>,timestamp,5}]},
         {endkey,  [{<<"a">>,timestamp,5}]},
         {filter, {'=',{field,<<"b">>,sint64},{const, 10}}},
         {end_inclusive,true}],
        S?SQL_SELECT.'WHERE'
    ).

same_equality_check_on_additional_local_key_col_is_not_in_filter_twice_test() ->
    DDL = get_ddl(
        "CREATE TABLE table1("
        "a TIMESTAMP NOT NULL, "
        "b SINT64 NOT NULL, "
        "PRIMARY KEY ((a),a,b))"),
    {ok, Q} = get_query(
        "SELECT * FROM table1 "
        "WHERE a = 5 AND b = 10 AND b = 10"),
    {ok, [S|_]} = compile(DDL, Q),
    ?assertPropsEqual(
        [{startkey,[{<<"a">>,timestamp,5},{<<"b">>,sint64,10}]},
         {endkey,  [{<<"a">>,timestamp,5},{<<"b">>,sint64,10}]},
         {filter, {'=',{field,<<"b">>,sint64},{const, 10}}},
         {start_inclusive,true},
         {end_inclusive,true}],
        S?SQL_SELECT.'WHERE'
    ).

checks_for_different_values_on_the_same_col_is_impossible_test() ->
    DDL = get_ddl(
        "CREATE TABLE table1("
        "a TIMESTAMP NOT NULL, "
        "b SINT64 NOT NULL, "
        "PRIMARY KEY ((a),a))"),
    {ok, Q} = get_query(
        "SELECT * FROM table1 "
        "WHERE b = 5 AND b = 6 AND a = 4600"),
    ?assertEqual(
        {error,{impossible_where_clause, << >>}},
        compile(DDL, Q)
    ).

second_greater_than_check_which_is_a_greater_value_is_removed_test() ->
    DDL = get_ddl(
        "CREATE TABLE table1("
        "a TIMESTAMP NOT NULL, "
        "b SINT64 NOT NULL, "
        "PRIMARY KEY ((a),a))"),
    {ok, Q} = get_query(
        "SELECT * FROM table1 "
        "WHERE a = 5 AND b > 10 AND b > 11"),
    {ok, [S|_]} = compile(DDL, Q),
    ?assertPropsEqual(
        [{startkey,[{<<"a">>,timestamp,5}]},
         {endkey,  [{<<"a">>,timestamp,5}]},
         {filter, {'>',{field,<<"b">>,sint64},{const, 11}}},
         {end_inclusive,true}],
        S?SQL_SELECT.'WHERE'
    ).


second_greater_than_check_which_is_a_lesser_value_removes_the_first_test() ->
    DDL = get_ddl(
        "CREATE TABLE table1("
        "a TIMESTAMP NOT NULL, "
        "b SINT64 NOT NULL, "
        "PRIMARY KEY ((a),a))"),
    {ok, Q} = get_query(
        "SELECT * FROM table1 "
        "WHERE a = 5 AND b > 11 AND b > 10"),
    {ok, [S|_]} = compile(DDL, Q),
    ?assertPropsEqual(
        [{startkey,[{<<"a">>,timestamp,5}]},
         {endkey,  [{<<"a">>,timestamp,5}]},
         {filter, {'>',{field,<<"b">>,sint64},{const, 11}}},
         {end_inclusive,true}],
        S?SQL_SELECT.'WHERE'
    ).

clause_for_equality_and_greater_than_equality_is_not_possible_test() ->
    DDL = get_ddl(
        "CREATE TABLE table1("
        "a TIMESTAMP NOT NULL, "
        "b SINT64 NOT NULL, "
        "PRIMARY KEY ((a),a))"),
    {ok, Q} = get_query(
        "SELECT * FROM table1 "
        "WHERE b = 5 AND b > 6 AND a = 4600"),
    ?assertEqual(
        {error,{impossible_where_clause, << >>}},
        compile(DDL, Q)
    ).

clause_for_equality_and_greater_than_is_not_possible_swap_lhs_rhs_test() ->
    DDL = get_ddl(
        "CREATE TABLE table1("
        "a TIMESTAMP NOT NULL, "
        "b SINT64 NOT NULL, "
        "PRIMARY KEY ((a),a))"),
    {ok, Q} = get_query(
        "SELECT * FROM table1 "
        "WHERE b > 6 AND b = 5 AND a = 4600"),
    ?assertEqual(
        {error,{impossible_where_clause, << >>}},
        compile(DDL, Q)
    ).

greater_than_value_lower_than_equality_is_eliminated_test() ->
    DDL = get_ddl(
        "CREATE TABLE table1("
        "a TIMESTAMP NOT NULL, "
        "b SINT64 NOT NULL, "
        "PRIMARY KEY ((a),a))"),
    {ok, Q} = get_query(
        "SELECT * FROM table1 "
        "WHERE a = 5 AND b = 10 AND b > 5"),
    {ok, [S|_]} = compile(DDL, Q),
    ?assertPropsEqual(
        [{startkey,[{<<"a">>,timestamp,5}]},
         {endkey,  [{<<"a">>,timestamp,5}]},
         {filter, {'=',{field,<<"b">>,sint64},{const, 10}}},
         {end_inclusive,true}],
        S?SQL_SELECT.'WHERE'
    ).

greater_than_value_lower_than_equality_is_eliminated_swap_lhs_rhs_test() ->
    DDL = get_ddl(
        "CREATE TABLE table1("
        "a TIMESTAMP NOT NULL, "
        "b SINT64 NOT NULL, "
        "PRIMARY KEY ((a),a))"),
    {ok, Q} = get_query(
        "SELECT * FROM table1 "
        "WHERE a = 5 AND b > 5 AND b = 10"),
    {ok, [S|_]} = compile(DDL, Q),
    ?assertPropsEqual(
        [{startkey,[{<<"a">>,timestamp,5}]},
         {endkey,  [{<<"a">>,timestamp,5}]},
         {filter, {'=',{field,<<"b">>,sint64},{const, 10}}},
         {end_inclusive,true}],
        S?SQL_SELECT.'WHERE'
    ).

same_great_than_or_equals_check_is_not_in_filter_twice_test() ->
    DDL = get_ddl(
        "CREATE TABLE table1("
        "a TIMESTAMP NOT NULL, "
        "b SINT64 NOT NULL, "
        "PRIMARY KEY ((a),a))"),
    {ok, Q} = get_query(
        "SELECT * FROM table1 "
        "WHERE a = 5 AND b >= 10 AND b >= 10"),
    {ok, [S|_]} = compile(DDL, Q),
    ?assertPropsEqual(
        [{startkey,[{<<"a">>,timestamp,5}]},
         {endkey,  [{<<"a">>,timestamp,5}]},
         {filter, {'>=',{field,<<"b">>,sint64},{const, 10}}},
         {end_inclusive,true}],
        S?SQL_SELECT.'WHERE'
    ).

second_greater_than_or_equal_check_which_is_a_greater_value_is_removed_test() ->
    DDL = get_ddl(
        "CREATE TABLE table1("
        "a TIMESTAMP NOT NULL, "
        "b SINT64 NOT NULL, "
        "PRIMARY KEY ((a),a))"),
    {ok, Q} = get_query(
        "SELECT * FROM table1 "
        "WHERE a = 5 AND b >= 10 AND b >= 11"),
    {ok, [S|_]} = compile(DDL, Q),
    ?assertPropsEqual(
        [{startkey,[{<<"a">>,timestamp,5}]},
         {endkey,  [{<<"a">>,timestamp,5}]},
         {filter, {'>=',{field,<<"b">>,sint64},{const, 11}}},
         {end_inclusive,true}],
        S?SQL_SELECT.'WHERE'
    ).

second_greater_than_or_equal_check_which_is_a_lesser_value_removes_the_first_test() ->
    DDL = get_ddl(
        "CREATE TABLE table1("
        "a TIMESTAMP NOT NULL, "
        "b SINT64 NOT NULL, "
        "PRIMARY KEY ((a),a))"),
    {ok, Q} = get_query(
        "SELECT * FROM table1 "
        "WHERE a = 5 AND b >= 11 AND b >= 10"),
    {ok, [S|_]} = compile(DDL, Q),
    ?assertPropsEqual(
        [{startkey,[{<<"a">>,timestamp,5}]},
         {endkey,  [{<<"a">>,timestamp,5}]},
         {filter, {'>=',{field,<<"b">>,sint64},{const, 11}}},
         {end_inclusive,true}],
        S?SQL_SELECT.'WHERE'
    ).

greater_than_or_equal_to_value_lower_than_equality_is_eliminated_test() ->
    DDL = get_ddl(
        "CREATE TABLE table1("
        "a TIMESTAMP NOT NULL, "
        "b SINT64 NOT NULL, "
        "PRIMARY KEY ((a),a))"),
    {ok, Q} = get_query(
        "SELECT * FROM table1 "
        "WHERE a = 5 AND b = 10 AND b >= 5"),
    {ok, [S|_]} = compile(DDL, Q),
    ?assertPropsEqual(
        [{startkey,[{<<"a">>,timestamp,5}]},
         {endkey,  [{<<"a">>,timestamp,5}]},
         {filter, {'=',{field,<<"b">>,sint64},{const, 10}}},
         {end_inclusive,true}],
        S?SQL_SELECT.'WHERE'
    ).

greater_than_or_equal_to_value_lower_than_equality_is_eliminated_swap_lhs_rhs_test() ->
    DDL = get_ddl(
        "CREATE TABLE table1("
        "a TIMESTAMP NOT NULL, "
        "b SINT64 NOT NULL, "
        "PRIMARY KEY ((a),a))"),
    {ok, Q} = get_query(
        "SELECT * FROM table1 "
        "WHERE a = 5 AND b >= 5 AND b = 10"),
    {ok, [S|_]} = compile(DDL, Q),
    ?assertPropsEqual(
        [{startkey,[{<<"a">>,timestamp,5}]},
         {endkey,  [{<<"a">>,timestamp,5}]},
         {filter, {'=',{field,<<"b">>,sint64},{const, 10}}},
         {end_inclusive,true}],
        S?SQL_SELECT.'WHERE'
    ).

clause_for_equality_and_greater_than_or_equalit_to_is_not_possible_swap_lhs_rhs_test() ->
    DDL = get_ddl(
        "CREATE TABLE table1("
        "a TIMESTAMP NOT NULL, "
        "b SINT64 NOT NULL, "
        "PRIMARY KEY ((a),a))"),
    {ok, Q} = get_query(
        "SELECT * FROM table1 "
        "WHERE b >= 6 AND b = 5 AND a = 4600"),
    ?assertEqual(
        {error,{impossible_where_clause, << >>}},
        compile(DDL, Q)
    ).

greater_than_or_equal_to_is_less_than_previous_greater_than_clause_removes_greater_than_clause_test() ->
    DDL = get_ddl(
        "CREATE TABLE table1("
        "a TIMESTAMP NOT NULL, "
        "b SINT64 NOT NULL, "
        "PRIMARY KEY ((a),a))"),
    {ok, Q} = get_query(
        "SELECT * FROM table1 "
        "WHERE a = 5 AND b > 10 AND b >= 10"),
    {ok, [S|_]} = compile(DDL, Q),
    ?assertPropsEqual(
        [{startkey,[{<<"a">>,timestamp,5}]},
         {endkey,  [{<<"a">>,timestamp,5}]},
         {filter, {'>',{field,<<"b">>,sint64},{const, 10}}},
         {end_inclusive,true}],
        S?SQL_SELECT.'WHERE'
    ).

greater_than_or_equal_to_is_less_than_previous_greater_than_clause_removes_greater_than_clause_swap_lhs_rhs_test() ->
    DDL = get_ddl(
        "CREATE TABLE table1("
        "a TIMESTAMP NOT NULL, "
        "b SINT64 NOT NULL, "
        "PRIMARY KEY ((a),a))"),
    {ok, Q} = get_query(
        "SELECT * FROM table1 "
        "WHERE a = 5 AND b >= 10 AND b > 10"),
    {ok, [S|_]} = compile(DDL, Q),
    ?assertPropsEqual(
        [{startkey,[{<<"a">>,timestamp,5}]},
         {endkey,  [{<<"a">>,timestamp,5}]},
         {filter, {'>',{field,<<"b">>,sint64},{const, 10}}},
         {end_inclusive,true}],
        S?SQL_SELECT.'WHERE'
    ).

greater_than_is_less_than_previous_greater_than_or_equal_to_clause_removes_greater_than_or_equal_to_clause_test() ->
    DDL = get_ddl(
        "CREATE TABLE table1("
        "a TIMESTAMP NOT NULL, "
        "b SINT64 NOT NULL, "
        "PRIMARY KEY ((a),a))"),
    {ok, Q} = get_query(
        "SELECT * FROM table1 "
        "WHERE a = 5 AND b > 9 AND b >= 10"),
    {ok, [S|_]} = compile(DDL, Q),
    ?assertPropsEqual(
        [{startkey,[{<<"a">>,timestamp,5}]},
         {endkey,  [{<<"a">>,timestamp,5}]},
         {filter, {'>=',{field,<<"b">>,sint64},{const, 10}}},
         {end_inclusive,true}],
        S?SQL_SELECT.'WHERE'
    ).

greater_than_is_less_than_previous_greater_than_or_equal_to_clause_removes_greater_than_or_equal_to_clause_swap_lhs_rhs_test() ->
    DDL = get_ddl(
        "CREATE TABLE table1("
        "a TIMESTAMP NOT NULL, "
        "b SINT64 NOT NULL, "
        "PRIMARY KEY ((a),a))"),
    {ok, Q} = get_query(
        "SELECT * FROM table1 "
        "WHERE a = 5 AND b >= 10 AND b > 9"),
    {ok, [S|_]} = compile(DDL, Q),
    ?assertPropsEqual(
        [{startkey,[{<<"a">>,timestamp,5}]},
         {endkey,  [{<<"a">>,timestamp,5}]},
         {filter, {'>=',{field,<<"b">>,sint64},{const, 10}}},
         {end_inclusive,true}],
        S?SQL_SELECT.'WHERE'
    ).

less_than_filters_get_reduced_test() ->
    DDL = get_ddl(
        "CREATE TABLE table1("
        "a TIMESTAMP NOT NULL, "
        "b SINT64 NOT NULL, "
        "PRIMARY KEY ((a),a))"),
    {ok, Q} = get_query(
        "SELECT * FROM table1 "
        "WHERE a = 5 AND b < 10 AND b < 9"),
    {ok, [S|_]} = compile(DDL, Q),
    ?assertPropsEqual(
        [{startkey,[{<<"a">>,timestamp,5}]},
         {endkey,  [{<<"a">>,timestamp,5}]},
         {filter, {'<',{field,<<"b">>,sint64},{const,9}}},
         {end_inclusive,true}],
        S?SQL_SELECT.'WHERE'
    ).

less_than_filters_get_reduced_swap_filter_order_test() ->
    DDL = get_ddl(
        "CREATE TABLE table1("
        "a TIMESTAMP NOT NULL, "
        "b SINT64 NOT NULL, "
        "PRIMARY KEY ((a),a))"),
    {ok, Q} = get_query(
        "SELECT * FROM table1 "
        "WHERE a = 5 AND b < 9 AND b < 10"),
    {ok, [S|_]} = compile(DDL, Q),
    ?assertPropsEqual(
        [{startkey,[{<<"a">>,timestamp,5}]},
         {endkey,  [{<<"a">>,timestamp,5}]},
         {filter, {'<',{field,<<"b">>,sint64},{const,9}}},
         {end_inclusive,true}],
        S?SQL_SELECT.'WHERE'
    ).

less_than_eliminated_if_it_is_greater_than_equals_to_on_same_column_test() ->
    DDL = get_ddl(
        "CREATE TABLE table1("
        "a TIMESTAMP NOT NULL, "
        "b SINT64 NOT NULL, "
        "PRIMARY KEY ((a),a))"),
    {ok, Q} = get_query(
        "SELECT * FROM table1 "
        "WHERE a = 5 AND b = 9 AND b < 10"),
    {ok, [S|_]} = compile(DDL, Q),
    ?assertPropsEqual(
        [{startkey,[{<<"a">>,timestamp,5}]},
         {endkey,  [{<<"a">>,timestamp,5}]},
         {filter, {'=',{field,<<"b">>,sint64},{const,9}}},
         {end_inclusive,true}],
        S?SQL_SELECT.'WHERE'
    ).

less_than_duplicates_are_eliminated_test() ->
    DDL = get_ddl(
        "CREATE TABLE table1("
        "a TIMESTAMP NOT NULL, "
        "b SINT64 NOT NULL, "
        "PRIMARY KEY ((a),a))"),
    {ok, Q} = get_query(
        "SELECT * FROM table1 "
        "WHERE a = 5 AND b < 10 AND b < 10"),
    {ok, [S|_]} = compile(DDL, Q),
    ?assertPropsEqual(
        [{startkey,[{<<"a">>,timestamp,5}]},
         {endkey,  [{<<"a">>,timestamp,5}]},
         {filter, {'<',{field,<<"b">>,sint64},{const,10}}},
         {end_inclusive,true}],
        S?SQL_SELECT.'WHERE'
    ).

query_impossible_if_less_than_is_equal_to_equality_filter_on_same_column_test() ->
    DDL = get_ddl(
        "CREATE TABLE table1("
        "a TIMESTAMP NOT NULL, "
        "b SINT64 NOT NULL, "
        "PRIMARY KEY ((a),a))"),
    {ok, Q} = get_query(
        "SELECT * FROM table1 "
        "WHERE a = 5 AND b = 9 AND b < 9"),
    ?assertEqual(
        {error,{impossible_where_clause, << >>}},
        compile(DDL, Q)
    ).

query_impossible_if_less_than_is_equal_to_equality_filter_on_same_column_swap_filter_order_test() ->
    DDL = get_ddl(
        "CREATE TABLE table1("
        "a TIMESTAMP NOT NULL, "
        "b SINT64 NOT NULL, "
        "PRIMARY KEY ((a),a))"),
    {ok, Q} = get_query(
        "SELECT * FROM table1 "
        "WHERE a = 5 AND b < 9 AND b = 9"),
    ?assertEqual(
        {error,{impossible_where_clause, << >>}},
        compile(DDL, Q)
    ).

query_impossible_if_less_than_is_less_than_equality_filter_on_same_column_test() ->
    DDL = get_ddl(
        "CREATE TABLE table1("
        "a TIMESTAMP NOT NULL, "
        "b SINT64 NOT NULL, "
        "PRIMARY KEY ((a),a))"),
    {ok, Q} = get_query(
        "SELECT * FROM table1 "
        "WHERE a = 5 AND b = 9 AND b < 8"),
    ?assertEqual(
        {error,{impossible_where_clause, << >>}},
        compile(DDL, Q)
    ).

query_impossible_if_less_than_is_less_than_equality_filter_on_same_column_swap_filter_order_test() ->
    DDL = get_ddl(
        "CREATE TABLE table1("
        "a TIMESTAMP NOT NULL, "
        "b SINT64 NOT NULL, "
        "PRIMARY KEY ((a),a))"),
    {ok, Q} = get_query(
        "SELECT * FROM table1 "
        "WHERE a = 5 AND b < 8 AND b = 9"),
    ?assertEqual(
        {error,{impossible_where_clause, << >>}},
        compile(DDL, Q)
    ).

less_than_on_column_in_local_key_is_added_to_endkey_test() ->
    DDL = get_ddl(
        "CREATE TABLE table1("
        "a TIMESTAMP NOT NULL, "
        "b SINT64 NOT NULL, "
        "PRIMARY KEY ((a),a,b))"),
    {ok, Q} = get_query(
        "SELECT * FROM table1 "
        "WHERE a = 5 AND b < 10"),
    {ok, [S|_]} = compile(DDL, Q),
    ?assertPropsEqual(
        [{startkey,[{<<"a">>,timestamp,5}]},
         {endkey,  [{<<"a">>,timestamp,5},{<<"b">>,sint64,10}]},
         {filter, {'<',{field,<<"b">>,sint64},{const,10}}},
         {end_inclusive,true}],
        S?SQL_SELECT.'WHERE'
    ).

duplicate_less_than_or_equal_to_filters_are_eliminated_test() ->
    DDL = get_ddl(
        "CREATE TABLE table1("
        "a TIMESTAMP NOT NULL, "
        "b SINT64 NOT NULL, "
        "PRIMARY KEY ((a),a))"),
    {ok, Q} = get_query(
        "SELECT * FROM table1 "
        "WHERE a = 5 AND b <= 8 AND b <= 8"),
    {ok, [S|_]} = compile(DDL, Q),
    ?assertPropsEqual(
        [{startkey,[{<<"a">>,timestamp,5}]},
         {endkey,  [{<<"a">>,timestamp,5}]},
         {filter, {'<=',{field,<<"b">>,sint64},{const,8}}},
         {end_inclusive,true}],
        S?SQL_SELECT.'WHERE'
    ).

less_than_or_equal_to_filters_are_eliminated_when_equality_filter_value_is_equal_test() ->
    DDL = get_ddl(
        "CREATE TABLE table1("
        "a TIMESTAMP NOT NULL, "
        "b SINT64 NOT NULL, "
        "PRIMARY KEY ((a),a))"),
    {ok, Q} = get_query(
        "SELECT * FROM table1 "
        "WHERE a = 5 AND b = 8 AND b <= 8"),
    {ok, [S|_]} = compile(DDL, Q),
    ?assertPropsEqual(
        [{startkey,[{<<"a">>,timestamp,5}]},
         {endkey,  [{<<"a">>,timestamp,5}]},
         {filter, {'=',{field,<<"b">>,sint64},{const,8}}},
         {end_inclusive,true}],
        S?SQL_SELECT.'WHERE'
    ).

less_than_or_equal_to_filters_are_eliminated_when_equality_filter_value_is_equal_swap_filter_order_test() ->
    DDL = get_ddl(
        "CREATE TABLE table1("
        "a TIMESTAMP NOT NULL, "
        "b SINT64 NOT NULL, "
        "PRIMARY KEY ((a),a))"),
    {ok, Q} = get_query(
        "SELECT * FROM table1 "
        "WHERE a = 5 AND b <= 8 AND b = 8"),
    {ok, [S|_]} = compile(DDL, Q),
    ?assertPropsEqual(
        [{startkey,[{<<"a">>,timestamp,5}]},
         {endkey,  [{<<"a">>,timestamp,5}]},
         {filter, {'=',{field,<<"b">>,sint64},{const,8}}},
         {end_inclusive,true}],
        S?SQL_SELECT.'WHERE'
    ).

less_than_or_equal_to_filters_are_eliminated_when_equality_filter_value_is_greater_test() ->
    DDL = get_ddl(
        "CREATE TABLE table1("
        "a TIMESTAMP NOT NULL, "
        "b SINT64 NOT NULL, "
        "PRIMARY KEY ((a),a))"),
    {ok, Q} = get_query(
        "SELECT * FROM table1 "
        "WHERE a = 5 AND b = 8 AND b <= 9"),
    {ok, [S|_]} = compile(DDL, Q),
    ?assertPropsEqual(
        [{startkey,[{<<"a">>,timestamp,5}]},
         {endkey,  [{<<"a">>,timestamp,5}]},
         {filter, {'=',{field,<<"b">>,sint64},{const,8}}},
         {end_inclusive,true}],
        S?SQL_SELECT.'WHERE'
    ).

less_than_or_equal_to_filters_are_eliminated_when_less_than_filter_value_is_greater_test() ->
    DDL = get_ddl(
        "CREATE TABLE table1("
        "a TIMESTAMP NOT NULL, "
        "b SINT64 NOT NULL, "
        "PRIMARY KEY ((a),a))"),
    {ok, Q} = get_query(
        "SELECT * FROM table1 "
        "WHERE a = 5 AND b < 8 AND b <= 8"),
    {ok, [S|_]} = compile(DDL, Q),
    ?assertPropsEqual(
        [{startkey,[{<<"a">>,timestamp,5}]},
         {endkey,  [{<<"a">>,timestamp,5}]},
         {filter, {'<',{field,<<"b">>,sint64},{const,8}}},
         {end_inclusive,true}],
        S?SQL_SELECT.'WHERE'
    ).

less_than_or_equal_to_filters_are_eliminated_when_less_than_filter_value_is_greater_swap_filter_order_test() ->
    DDL = get_ddl(
        "CREATE TABLE table1("
        "a TIMESTAMP NOT NULL, "
        "b SINT64 NOT NULL, "
        "PRIMARY KEY ((a),a))"),
    {ok, Q} = get_query(
        "SELECT * FROM table1 "
        "WHERE a = 5 AND b <= 8 AND b < 8"),
    {ok, [S|_]} = compile(DDL, Q),
    ?assertPropsEqual(
        [{startkey,[{<<"a">>,timestamp,5}]},
         {endkey,  [{<<"a">>,timestamp,5}]},
         {filter, {'<',{field,<<"b">>,sint64},{const,8}}},
         {end_inclusive,true}],
        S?SQL_SELECT.'WHERE'
    ).

less_than_or_equal_to_on_column_in_local_key_is_added_to_endkey_test() ->
    DDL = get_ddl(
        "CREATE TABLE table1("
        "a TIMESTAMP NOT NULL, "
        "b SINT64 NOT NULL, "
        "PRIMARY KEY ((a),a,b))"),
    {ok, Q} = get_query(
        "SELECT * FROM table1 "
        "WHERE a = 5 AND b <= 10"),
    {ok, [S|_]} = compile(DDL, Q),
    ?assertPropsEqual(
        [{startkey,[{<<"a">>,timestamp,5}]},
         {endkey,  [{<<"a">>,timestamp,5},{<<"b">>,sint64,10}]},
         {filter, {'<=',{field,<<"b">>,sint64},{const,10}}},
         {end_inclusive,true}],
        S?SQL_SELECT.'WHERE'
    ).

% less_than_or_equal_to_is_less_than_equality_filter_on_same_column_is_impossible_test

'< eliminated when greater than <= on same column_test'() ->
    DDL = get_ddl(
        "CREATE TABLE table1("
        "a TIMESTAMP NOT NULL, "
        "b SINT64 NOT NULL, "
        "PRIMARY KEY ((a),a,b))"),
    {ok, Q} = get_query(
        "SELECT * FROM table1 "
        "WHERE a = 5 AND b <= 10 AND b < 11"),
    {ok, [S]} = compile(DDL, Q),
    ?assertPropsEqual(
        [{startkey,[{<<"a">>,timestamp,5}]},
         {endkey,  [{<<"a">>,timestamp,5},{<<"b">>,sint64,10}]},
         {filter, {'<=',{field,<<"b">>,sint64},{const,10}}},
         {end_inclusive,true}],
        S?SQL_SELECT.'WHERE'
    ).

'< eliminated when greater than <= on same column_swap_filter_order_test'() ->
    DDL = get_ddl(
        "CREATE TABLE table1("
        "a TIMESTAMP NOT NULL, "
        "b SINT64 NOT NULL, "
        "PRIMARY KEY ((a),a,b))"),
    {ok, Q} = get_query(
        "SELECT * FROM table1 "
        "WHERE a = 5 AND b < 11 AND b <= 10"),
    {ok, [S]} = compile(DDL, Q),
    ?assertPropsEqual(
        [{startkey,[{<<"a">>,timestamp,5}]},
         {endkey,  [{<<"a">>,timestamp,5},{<<"b">>,sint64,10}]},
         {filter, {'<=',{field,<<"b">>,sint64},{const,10}}},
         {end_inclusive,true}],
        S?SQL_SELECT.'WHERE'
    ).

less_than_or_equal_to_is_less_than_equality_filter_on_same_column_is_impossible_test() ->
    DDL = get_ddl(
        "CREATE TABLE table1("
        "a TIMESTAMP NOT NULL, "
        "b SINT64 NOT NULL, "
        "PRIMARY KEY ((a),a,b))"),
    {ok, Q} = get_query(
        "SELECT * FROM table1 "
        "WHERE a = 1 AND b <= 8 AND b = 10"),
    ?assertEqual(
        {error,{impossible_where_clause, << >>}},
        compile(DDL, Q)
    ).

less_than_or_equal_to_is_less_than_equality_filter_on_same_column_is_impossible_swap_filter_order_test() ->
    DDL = get_ddl(
        "CREATE TABLE table1("
        "a TIMESTAMP NOT NULL, "
        "b SINT64 NOT NULL, "
        "PRIMARY KEY ((a),a,b))"),
    {ok, Q} = get_query(
        "SELECT * FROM table1 "
        "WHERE a = 1 AND b = 10 AND b <= 8"),
    ?assertEqual(
        {error,{impossible_where_clause, << >>}},
        compile(DDL, Q)
    ).

desc_query_with_additional_column_in_local_key_test() ->
    DDL = get_ddl(
        "CREATE TABLE table3 ("
        "a VARCHAR NOT NULL,"
        "b TIMESTAMP NOT NULL,"
        "c VARCHAR NOT NULL,"
        "PRIMARY KEY ((a, QUANTUM(b, 1, 'm')),a, b DESC, c))"
    ),
    {ok, Q} = get_query(
          "SELECT * FROM table3 "
          "WHERE a = 'dby' AND b >= 3500 AND b <= 5500"),
    {ok, [?SQL_SELECT{'WHERE' = W}]} = compile(DDL, Q),
    ?assertEqual(
        [{startkey,[{<<"a">>,varchar,<<"dby">>},{<<"b">>,timestamp,5500}]},
         {endkey,  [{<<"a">>,varchar,<<"dby">>},{<<"b">>,timestamp,3500}]},
         {filter,[]},
         {end_inclusive,true},
         {start_inclusive,true}],
        W
    ).

desc_query_without_additional_column_in_local_key_test() ->
    DDL = get_ddl(
        "CREATE TABLE table3 ("
        "a VARCHAR NOT NULL,"
        "b TIMESTAMP NOT NULL,"
        "c VARCHAR NOT NULL,"
        "PRIMARY KEY ((a, QUANTUM(b, 1, 'm')),a, b DESC))"
    ),
    {ok, Q} = get_query(
          "SELECT * FROM table3 "
          "WHERE a = 'dby' AND b >= 3500 AND b <= 5500"),
    {ok, [?SQL_SELECT{'WHERE' = W}]} = compile(DDL, Q),
    ?assertEqual(
        [{startkey,[{<<"a">>,varchar,<<"dby">>},{<<"b">>,timestamp,5500}]},
         {endkey,  [{<<"a">>,varchar,<<"dby">>},{<<"b">>,timestamp,3500}]},
         {filter,[]},
         {end_inclusive,true},
         {start_inclusive,true}],
        W
    ).

desc_query_with_column_names_test() ->
    DDL = get_ddl(
        "CREATE TABLE table3 ("
        "b VARCHAR NOT NULL,"
        "a TIMESTAMP NOT NULL,"
        "PRIMARY KEY ((b, QUANTUM(a, 1, 'm')),b,a DESC))"
    ),
    {ok, Q} = get_query(
          "SELECT * FROM table3 "
          "WHERE b = 'dby' AND a >= 3500 AND a <= 5500"),
    {ok, [?SQL_SELECT{'WHERE' = W}]} = compile(DDL, Q),
    ?assertEqual(
        [{startkey,[{<<"b">>,varchar,<<"dby">>},{<<"a">>,timestamp,5500}]},
         {endkey,  [{<<"b">>,varchar,<<"dby">>},{<<"a">>,timestamp,3500}]},
         {filter,[]},
         {end_inclusive,true},
         {start_inclusive,true}],
        W
    ).

query_with_desc_on_local_key_additional_column_test() ->
    DDL = get_ddl(
        "CREATE TABLE table3("
        "a SINT64 NOT NULL, "
        "b VARCHAR NOT NULL, "
        "c TIMESTAMP NOT NULL, "
        "d VARCHAR NOT NULL, "
        "PRIMARY KEY ((a,b,quantum(c, 1, 'm')), a,b, c, d DESC))"
    ),
    {ok, Q} = get_query(
          "SELECT * FROM table3 "
          "WHERE a = 1 AND b = 'dby' AND c >= 3500 AND c <= 5500"),
    {ok, [?SQL_SELECT{'WHERE' = W}]} = compile(DDL, Q),
    ?assertEqual(
        [{startkey,[{<<"a">>,sint64,1},{<<"b">>,varchar,<<"dby">>},{<<"c">>,timestamp,3500}]},
         {endkey,  [{<<"a">>,sint64,1},{<<"b">>,varchar,<<"dby">>},{<<"c">>,timestamp,5500}]},
         {filter,[]},
         {end_inclusive,true}],
        W
    ).

query_with_desc_on_local_key_additional_column_multi_quanta_test() ->
    DDL = get_ddl(
        "CREATE TABLE table3("
        "a SINT64 NOT NULL, "
        "b VARCHAR NOT NULL, "
        "c TIMESTAMP NOT NULL, "
        "d VARCHAR NOT NULL, "
        "PRIMARY KEY ((a,b,quantum(c, 1, 's')), a,b, c, d DESC))"
    ),
    {ok, Q} = get_query(
          "SELECT * FROM table3 "
          "WHERE a = 1 AND b = 'dby' AND c >= 3500 AND c <= 5500"),
    {ok, SubQueries} = compile(DDL, Q),
    ?assertEqual(
        [[{startkey,[{<<"a">>,sint64,1},{<<"b">>,varchar,<<"dby">>},{<<"c">>,timestamp,3500}]},
          {endkey,  [{<<"a">>,sint64,1},{<<"b">>,varchar,<<"dby">>},{<<"c">>,timestamp,4000}]},
          {filter,[]}],
         [{startkey,[{<<"a">>,sint64,1},{<<"b">>,varchar,<<"dby">>},{<<"c">>,timestamp,4000}]},
          {endkey,  [{<<"a">>,sint64,1},{<<"b">>,varchar,<<"dby">>},{<<"c">>,timestamp,5000}]},
          {filter,[]}],
         [{startkey,[{<<"a">>,sint64,1},{<<"b">>,varchar,<<"dby">>},{<<"c">>,timestamp,5000}]},
          {endkey,  [{<<"a">>,sint64,1},{<<"b">>,varchar,<<"dby">>},{<<"c">>,timestamp,5500}]},
          {filter,[]},
          {end_inclusive,true}]],
        [W || ?SQL_SELECT{'WHERE' = W} <- SubQueries]
    ).

query_with_desc_on_not_last_local_key_column_test() ->
    DDL = get_ddl(
        "CREATE table desc1 ("
        "a VARCHAR NOT NULL,"
        "b TIMESTAMP NOT NULL,"
        "PRIMARY KEY ((a, QUANTUM(b, 1, 's')), a DESC, b));"
    ),
    {ok, Q} = get_query(
          "SELECT * FROM desc1 "
          "WHERE a = 'hi' AND b >= 3500 AND b <= 5500"),
    {ok, SubQueries} = compile(DDL, Q),
    ?assertEqual(
        [[{startkey,[{<<"a">>,varchar,<<"hi">>},{<<"b">>,timestamp,3500}]},
          {endkey,  [{<<"a">>,varchar,<<"hi">>},{<<"b">>,timestamp,4000}]},
          {filter,[]}],
         [{startkey,[{<<"a">>,varchar,<<"hi">>},{<<"b">>,timestamp,4000}]},
          {endkey,  [{<<"a">>,varchar,<<"hi">>},{<<"b">>,timestamp,5000}]},
          {filter,[]}],
         [{startkey,[{<<"a">>,varchar,<<"hi">>},{<<"b">>,timestamp,5000}]},
          {endkey,  [{<<"a">>,varchar,<<"hi">>},{<<"b">>,timestamp,5500}]},
          {filter,[]},
          {end_inclusive,true}]],
        [W || ?SQL_SELECT{'WHERE' = W} <- SubQueries]
    ).

query_with_desc_on_not_last_local_key_column_no_quantum_test() ->
    DDL = get_ddl(
        "CREATE table desc1 ("
        "a VARCHAR NOT NULL,"
        "b TIMESTAMP NOT NULL,"
        "PRIMARY KEY ((a, b), a DESC, b));"
    ),
    {ok, Q} = get_query(
          "SELECT * FROM desc1 "
          "WHERE a = 'hi' AND b = 4001"),
    {ok, SubQueries} = compile(DDL, Q),
    ?assertEqual(
        [[{startkey,[{<<"a">>,varchar,<<"hi">>},{<<"b">>,timestamp,4001}]},
          {endkey,  [{<<"a">>,varchar,<<"hi">>},{<<"b">>,timestamp,4001}]},
          {filter,[]},
          {end_inclusive, true}]],
        [W || ?SQL_SELECT{'WHERE' = W} <- SubQueries]
    ).

query_with_desc_last_local_key_column_no_quantum_test() ->
    DDL = get_ddl(
        "CREATE table desc1 ("
        "a VARCHAR NOT NULL,"
        "b TIMESTAMP NOT NULL,"
        "PRIMARY KEY ((a, b), a, b DESC));"
    ),
    {ok, Q} = get_query(
          "SELECT * FROM desc1 "
          "WHERE a = 'hi' AND b = 4001"),
    {ok, SubQueries} = compile(DDL, Q),
    ?assertEqual(
        [[{startkey,[{<<"a">>,varchar,<<"hi">>},{<<"b">>,timestamp,4001}]},
          {endkey,  [{<<"a">>,varchar,<<"hi">>},{<<"b">>,timestamp,4001}]},
          {filter,[]},
          {end_inclusive, true},
          {start_inclusive, true}]],
        [W || ?SQL_SELECT{'WHERE' = W} <- SubQueries]
    ).

validate_invdist_funcall_1_test() ->
    ?assertEqual(
       {ok, [0.3]},
       validate_invdist_funcall('PERCENTILE_DISC', [{identifier, [<<"x">>]}, {float, 0.3}])).

validate_invdist_funcall_2_test() ->
    ?assertEqual(
       {error,
        {invalid_static_invdist_fn_param, <<"Invalid argument 2 in call to function PERCENTILE_DISC.">>}},
       validate_invdist_funcall('PERCENTILE_DISC', [{identifier, [<<"x">>]}, {float, 1.3}])).

validate_invdist_funcall_3_test() ->
    ?assertEqual(
       {error,
        {invalid_expr_in_invdist_fun_arglist, <<"Invalid expression passed as parameter for inverse distribution function.">>}},
       validate_invdist_funcall('PERCENTILE_DISC', [{identifier, [<<"x">>]}, {'+', {float, 1.3}, {boolean, true}}])).

validate_invdist_funcall_4_test() ->
    ?assertEqual(
       {error,
        {nonconst_expr_in_invdist_fun_arglist, <<"Inverse distribution functions (PERCENTILE_*, MODE) must have a static const expression for its parameters.">>}},
       validate_invdist_funcall('PERCENTILE_DISC', [{identifier, [<<"x">>]}, {identifier, [<<"y">>]}])).

compile_invdist_full_test() ->
    DDL = get_ddl(
        "create table t ("
        "b timestamp not null,"
        "x sint64,"
        "primary key ((quantum(b, 10, s)), b));"
    ),
    {ok, Rec} = get_query(
                  "select percentile_disc(x, 0.11) from t where b > 1 and b < 21"),
    {ok, [SQL = ?SQL_SELECT{'SELECT' = Select,
                            'OFFSET' = Offset}|_]} = compile(DDL, Rec),
    ?assertMatch(
       ?SQL_SELECT{'ORDER BY' = [{<<"x">>, asc, nulls_last}],
                   'LIMIT'    = [1]},
       SQL
      ),
    ?assertMatch(
       #riak_sel_clause_v1{col_names = [<<"x">>]},
       Select
      ),
    {_OrderBy = {<<"x">>, asc, nulls_last},
     _Limit = 1,
     _Offset} = compile_invdist_funcall({'PERCENTILE_DISC', <<"x">>, [0.11]}),
    ?assertEqual(
       [_Offset],
       Offset
      ).

compile_invdist_partial_test() ->
    {ok, Rec} = get_query(
        "select percentile_disc(mysint, 0.1) from mytab"),
    {ok, _Select, [{ok, Spec}]} = compile_select_clause(get_sel_ddl(), Rec),
    ?assertMatch(
        {'PERCENTILE_DISC', <<"mysint">>, [0.1]},
        Spec
      ).


query_with_arithmetic_in_where_clause_test() ->
    DDL = get_ddl(
        "CREATE table table1 ("
        "a VARCHAR NOT NULL,"
        "b TIMESTAMP NOT NULL,"
        "PRIMARY KEY ((a, b), a, b));"
    ),
    {ok, Q} = get_query(
          "SELECT * FROM table1 WHERE a = 'hi' AND b = 4000 + 1s"),
    {ok, SubQueries} = compile(DDL, Q),
    ?assertEqual(
        [[{startkey,[{<<"a">>,varchar,<<"hi">>},{<<"b">>,timestamp,5000}]},
          {endkey,  [{<<"a">>,varchar,<<"hi">>},{<<"b">>,timestamp,5000}]},
          {filter,[]},
          {end_inclusive, true}]],
        [W || ?SQL_SELECT{'WHERE' = W} <- SubQueries]
    ).

query_with_arithmetic_in_where_clause_expresson_on_lhs_test() ->
    DDL = get_ddl(
        "CREATE table table1 ("
        "a VARCHAR NOT NULL,"
        "b TIMESTAMP NOT NULL,"
        "PRIMARY KEY ((a, b), a, b));"
    ),
    {ok, Q} = get_query(
          "SELECT * FROM table1 WHERE a = 'hi' AND 4000 + 1s = b"),
    {ok, SubQueries} = compile(DDL, Q),
    ?assertEqual(
        [[{startkey,[{<<"a">>,varchar,<<"hi">>},{<<"b">>,timestamp,5000}]},
          {endkey,  [{<<"a">>,varchar,<<"hi">>},{<<"b">>,timestamp,5000}]},
          {filter,[]},
          {end_inclusive, true}]],
        [W || ?SQL_SELECT{'WHERE' = W} <- SubQueries]
    ).

query_with_arithmetic_in_where_clause_add_double_to_integer_test() ->
    DDL = get_ddl(
        "CREATE table table1 ("
        "a VARCHAR NOT NULL,"
        "b TIMESTAMP NOT NULL,"
        "PRIMARY KEY ((a, b), a, b));"
    ),
    {ok, Q} = get_query(
          "SELECT * FROM table1 WHERE a = 'hi' AND b = 4000 + 2.4"),
    {ok, SubQueries} = compile(DDL, Q),
    ?assertEqual(
        [[{startkey,[{<<"a">>,varchar,<<"hi">>},{<<"b">>,timestamp,4002}]},
          {endkey,  [{<<"a">>,varchar,<<"hi">>},{<<"b">>,timestamp,4002}]},
          {filter,[]},
          {end_inclusive, true}]],
        [W || ?SQL_SELECT{'WHERE' = W} <- SubQueries]
    ).

query_with_arithmetic_in_where_clause_multiple_additions_test() ->
    DDL = get_ddl(
        "CREATE table table1 ("
        "a VARCHAR NOT NULL,"
        "b TIMESTAMP NOT NULL,"
        "PRIMARY KEY ((a, b), a, b));"
    ),
    {ok, Q} = get_query(
          "SELECT * FROM table1 WHERE a = 'hi' AND b = 4000 + 2.4 + 7"),
    {ok, SubQueries} = compile(DDL, Q),
    ?assertEqual(
        [[{startkey,[{<<"a">>,varchar,<<"hi">>},{<<"b">>,timestamp,4009}]},
          {endkey,  [{<<"a">>,varchar,<<"hi">>},{<<"b">>,timestamp,4009}]},
          {filter,[]},
          {end_inclusive, true}]],
        [W || ?SQL_SELECT{'WHERE' = W} <- SubQueries]
    ).

query_with_arithmetic_in_where_clause_operator_precedence_test() ->
    DDL = get_ddl(
        "CREATE table table1 ("
        "a VARCHAR NOT NULL,"
        "b TIMESTAMP NOT NULL,"
        "PRIMARY KEY ((a, b), a, b));"
    ),
    {ok, Q} = get_query(
          "SELECT * FROM table1 WHERE a = 'hi' AND b = 1+3*2/4 - 0.5"),
    {ok, SubQueries} = compile(DDL, Q),
    ?assertEqual(
        [[{startkey,[{<<"a">>,varchar,<<"hi">>},{<<"b">>,timestamp, round(1+3*2/4-0.5)}]},
          {endkey,  [{<<"a">>,varchar,<<"hi">>},{<<"b">>,timestamp, round(1+3*2/4-0.5)}]},
          {filter,[]},
          {end_inclusive, true}]],
        [W || ?SQL_SELECT{'WHERE' = W} <- SubQueries]
    ).

cast_integer_expression_to_double_column_test() ->
    DDL = get_ddl(
        "CREATE table table1 ("
        "a TIMESTAMP NOT NULL,"
        "b DOUBLE NOT NULL,"
        "PRIMARY KEY ((a), a));"
    ),
    {ok, Q} = get_query(
          "SELECT * FROM table1 WHERE a = 10 AND b = 1+5"),
    {ok, SubQueries} = compile(DDL, Q),
    ?assertEqual(
        [[{startkey,[{<<"a">>,timestamp,10}]},
          {endkey,  [{<<"a">>,timestamp,10}]},
          {filter, {'=',{field,<<"b">>,double},{const,6.0}}},
          {end_inclusive, true}]],
        [W || ?SQL_SELECT{'WHERE' = W} <- SubQueries]
    ).

query_with_arithmetic_in_where_clause_operator_precedence_queries_equal_test() ->
    DDL = get_ddl(
        "CREATE table table1 ("
        "a VARCHAR NOT NULL,"
        "b TIMESTAMP NOT NULL,"
        "PRIMARY KEY ((a, b), a, b));"
    ),
    {ok, QA} = get_query(
          "SELECT * FROM table1 WHERE a = 'hi' AND b = 2+3*4"),
    {ok, QB} = get_query(
          "SELECT * FROM table1 WHERE a = 'hi' AND b = 3*4+2"),
    {ok, SubQueriesA} = compile(DDL, QA),
    {ok, SubQueriesB} = compile(DDL, QB),
    ?assertEqual(
        [W || ?SQL_SELECT{'WHERE' = W} <- SubQueriesA],
        [W || ?SQL_SELECT{'WHERE' = W} <- SubQueriesB]
    ).

select_with_arithmetic_on_identifier_throws_an_error_test() ->
    DDL = get_ddl(
        "CREATE table table1 ("
        "a SINT64 NOT NULL,"
        "PRIMARY KEY ((a), a));"
    ),
    {ok, Q} = get_query(
        "SELECT * FROM table1 "
        "WHERE a+1 = 10"),
    ?assertEqual(
        {false,[{arithmetic_on_identifier,<<"a">>}]},
        is_query_valid(DDL, Q)
    ).

select_with_arithmetic_on_identifier_throws_an_error_literal_on_lhs_test() ->
    DDL = get_ddl(
        "CREATE table table1 ("
        "a SINT64 NOT NULL,"
        "PRIMARY KEY ((a), a));"
    ),
    {ok, Q} = get_query(
        "SELECT * FROM table1 "
        "WHERE 10 = a+1"),
    ?assertEqual(
        {false,[{arithmetic_on_identifier,<<"a">>}]},
        is_query_valid(DDL, Q)
    ).

%%
%% Test macro for assertions on now and arithmetic, shouldn't be
%% extended for other uses
%%
-define(assertQueryCompilesToFilter(Options,QuerySQL,Filter),
    DDL = get_ddl(
        "CREATE table table1 ("
        "a VARCHAR NOT NULL,"
        "b TIMESTAMP NOT NULL,"
        "c TIMESTAMP NOT NULL,"
        "PRIMARY KEY ((a, b), a, b));"
    ),
    {ok, Q} = get_query(QuerySQL),
    {ok, SubQueries} = compile(DDL, Q, Options),
    ?assertEqual(
        [[{startkey,[{<<"a">>,varchar,<<"hi">>},{<<"b">>,timestamp,4000}]},
          {endkey,  [{<<"a">>,varchar,<<"hi">>},{<<"b">>,timestamp,4000}]},
          {filter,  Filter},
          {end_inclusive, true}]],
        [W || ?SQL_SELECT{'WHERE' = W} <- SubQueries]
    )).
now_function_in_where_test() ->
    ?assertQueryCompilesToFilter(
        [{now_milliseconds,1979}],
        "SELECT * FROM table1 WHERE a = 'hi' AND b = 4000 AND c > now()",
        {'>',{field,<<"c">>,timestamp},{const,1979}}
    ).
now_function_in_where_with_addition_test() ->
    ?assertQueryCompilesToFilter(
        [{now_milliseconds,1979}],
        "SELECT * FROM table1 WHERE a = 'hi' AND b = 4000 AND c > now()+1",
        {'>',{field,<<"c">>,timestamp},{const,1980}}
    ).
now_function_in_range_test() ->
    ?assertQueryCompilesToFilter(
        [{now_milliseconds,10000}],
        "SELECT * FROM table1 WHERE a = 'hi' AND b = 4000 AND c > now() AND c < now()",
        {and_,{'>',{field,<<"c">>,timestamp},{const,10000}},{'<',{field,<<"c">>,timestamp},{const,10000}}}
    ).
now_function_in_range_with_addition_test() ->
    ?assertQueryCompilesToFilter(
        [{now_milliseconds,10000}],
        "SELECT * FROM table1 WHERE a = 'hi' AND b = 4000 AND c > now() AND c < now()+1s",
        {and_,{'>',{field,<<"c">>,timestamp},{const,10000}},{'<',{field,<<"c">>,timestamp},{const,11000}}}
    ).
now_function_in_range_with_addition_and_multiplication_test() ->
    ?assertQueryCompilesToFilter(
        [{now_milliseconds,10000}],
        "SELECT * FROM table1 WHERE a = 'hi' AND b = 4000 AND c > now() AND c < now()+1*2",
        {and_,{'>',{field,<<"c">>,timestamp},{const,10000}},{'<',{field,<<"c">>,timestamp},{const,10002}}}
    ).
now_function_in_range_with_subtraction_test() ->
    ?assertQueryCompilesToFilter(
        [{now_milliseconds,10000}],
        "SELECT * FROM table1 WHERE a = 'hi' AND b = 4000 AND c > now() AND c < now() - 1s",
        {and_,{'>',{field,<<"c">>,timestamp},{const,10000}},{'<',{field,<<"c">>,timestamp},{const,9000}}}
    ).
now_function_in_range_with_multiplication_test() ->
    ?assertQueryCompilesToFilter(
        [{now_milliseconds,10000}],
        "SELECT * FROM table1 WHERE a = 'hi' AND b = 4000 AND c > now() AND c < now() * 2",
        {and_,{'>',{field,<<"c">>,timestamp},{const,10000}},{'<',{field,<<"c">>,timestamp},{const,20000}}}
    ).
now_function_in_range_with_division_test() ->
    ?assertQueryCompilesToFilter(
        [{now_milliseconds,10000}],
        "SELECT * FROM table1 WHERE a = 'hi' AND b = 4000 AND c > now() AND c < now() / 2",
        {and_,{'>',{field,<<"c">>,timestamp},{const,10000}},{'<',{field,<<"c">>,timestamp},{const,5000}}}
    ).
now_function_in_range_with_division_to_decimal_test() ->
    ?assertQueryCompilesToFilter(
        [{now_milliseconds,10000}],
        "SELECT * FROM table1 WHERE a = 'hi' AND b = 4000 AND c > now() AND c < now() / 3",
        {and_,{'>',{field,<<"c">>,timestamp},{const,10000}},{'<',{field,<<"c">>,timestamp},{const,3333}}}
    ).
now_function_equals_value_test() ->
    ?assertQueryCompilesToFilter(
        [{now_milliseconds,10000}],
        "SELECT * FROM table1 WHERE a = 'hi' AND b = 4000 AND c = now()",
        {'=',{field,<<"c">>,timestamp},{const,10000}}
    ).
arithmetic_multiplication_filter_test() ->
    ?assertQueryCompilesToFilter(
        [{now_milliseconds,10000}],
        "SELECT * FROM table1 WHERE a = 'hi' AND b = 4000 AND c <= 100 * (1+9)",
        {'<=',{field,<<"c">>,timestamp},{const,1000}}
    ).
arithmetic_gt_filter_test() ->
    ?assertQueryCompilesToFilter(
        [{now_milliseconds,10000}],
        "SELECT * FROM table1 WHERE a = 'hi' AND b = 4000 AND c > 999 + 1",
        {'>',{field,<<"c">>,timestamp},{const,1000}}
    ).
arithmetic_gte_filter_test() ->
    ?assertQueryCompilesToFilter(
        [{now_milliseconds,10000}],
        "SELECT * FROM table1 WHERE a = 'hi' AND b = 4000 AND c >= 999 + 1",
        {'>=',{field,<<"c">>,timestamp},{const,1000}}
    ).
arithmetic_not_filter_test() ->
    ?assertQueryCompilesToFilter(
        [{now_milliseconds,10000}],
        "SELECT * FROM table1 WHERE a = 'hi' AND b = 4000 AND c != 999 + 1",
        {'!=',{field,<<"c">>,timestamp},{const,1000}}
    ).
arithmetic_lt_filter_test() ->
    ?assertQueryCompilesToFilter(
        [{now_milliseconds,10000}],
        "SELECT * FROM table1 WHERE a = 'hi' AND b = 4000 AND c < 999 + 1",
        {'<',{field,<<"c">>,timestamp},{const,1000}}
    ).
arithmetic_lte_filter_test() ->
    ?assertQueryCompilesToFilter(
        [{now_milliseconds,10000}],
        "SELECT * FROM table1 WHERE a = 'hi' AND b = 4000 AND c <= 999 + 1",
        {'<=',{field,<<"c">>,timestamp},{const,1000}}
    ).

now_function_invalid_arity_test() ->
    DDL = get_ddl(
        "CREATE TABLE t("
        "a TIMESTAMP NOT NULL, "
        "PRIMARY KEY ((a), a))"),
    {ok, Query} = get_query(
        "SELECT * FROM t "
        "WHERE a = now(1)"),
    ?assertMatch(
       {error,{invalid_query,<<_/binary>>}},
       compile(DDL,Query)
    ).

now_function_in_select_clause_test() ->
    DDL = get_ddl(
        "CREATE TABLE t("
        "a TIMESTAMP NOT NULL, "
        "PRIMARY KEY ((a), a))"),
    Now = 7777,
    Sel = testing_compile_row_select(DDL,
        "SELECT now() FROM t "
        "WHERE a = 10", [{now_milliseconds, Now}]),
    #riak_sel_clause_v1{clause = SelectSpec, initial_state = Initial} = Sel,
    ?assertEqual(
       [Now],
       run_select(SelectSpec, [1001], Initial)
    ).

select_on_unknown_column_throws_an_error_test() ->
    DDL = get_ddl(
        "CREATE table table1 ("
        "a SINT64 NOT NULL,"
        "PRIMARY KEY ((a), a));"
    ),
    {ok, Q} = get_query(
        "SELECT * FROM table1 "
        "WHERE x = 10"),
    ?assertEqual(
        {false,[{unexpected_where_field,<<"x">>}]},
        is_query_valid(DDL, Q)
    ).

select_with_arithmetic_on_unknown_column_throws_an_error_test() ->
    DDL = get_ddl(
        "CREATE table table1 ("
        "a SINT64 NOT NULL,"
        "PRIMARY KEY ((a), a));"
    ),
    {ok, Q} = get_query(
        "SELECT * FROM table1 "
        "WHERE x = 10 + 1"),
    ?assertEqual(
        {false,[{unexpected_where_field,<<"x">>}]},
        is_query_valid(DDL, Q)
    ).

-endif.<|MERGE_RESOLUTION|>--- conflicted
+++ resolved
@@ -23,11 +23,6 @@
 -module(riak_kv_qry_compiler).
 
 -export([compile/2]).
-<<<<<<< HEAD
--export([compile_select_clause/2,  %% used in riak_kv_qry_buffers;
-         compile_order_by/2]).     %% to deliver chunks more efficiently
-=======
->>>>>>> 29e53a46
 -export([finalise_aggregate/2]).
 -export([run_select/2, run_select/3]).
 
@@ -54,10 +49,15 @@
 -type operator()         :: [binary()].
 -type sorter()           :: {binary(), asc|desc, nulls_first|nulls_last}.
 
--type inverse_distrib_fun_spec() :: {riak_ql_inverse_distrib_fns:invdist_function(),
-                                     ColumnArg::binary(),
-                                     [riak_pb_ts_codec:ldbvalue()]}.
-
+-type invdist_funcall() :: {riak_ql_inverse_distrib_fns:invdist_function(),
+                            ColumnArg::binary(),
+                            [number()]}.
+
+-type invdist_fn_precompiled_spec() :: {ok, invdist_funcall()} |
+                                       {error, {DescriptiveAtom::atom(), DisplayString::binary()}}.
+-type invdist_fn_compiled_spec() :: {CompiledOrderBy::sorter(),
+                                     CompiledLimit::1,  %% invdist functions returns one row
+                                     CompiledOffset::function()}.
 
 -export_type([combinator/0,
               limit/0,
@@ -81,9 +81,7 @@
     {error, 'query is already compiled'};
 compile(?DDL{table = T} = DDL, ?SQL_SELECT{is_executable = false} = Q1, Options) ->
     Mod = riak_ql_ddl:make_module_name(T),
-<<<<<<< HEAD
-
-    case compile_select_clause(DDL, Q1) of
+    case compile_select_clause(DDL, Options, Q1) of
         {error, _} = ER ->
             ER;
         {ok, Q2, InvDistFuns} ->
@@ -95,18 +93,9 @@
                         {error, _} = ER ->
                             ER;
                         {ok, Q4} ->
-                            compile_where_clause(DDL, Q4)
+                            compile_where_clause(DDL, Q4, Options)
                     end
             end
-    end.
-=======
-    case compile_order_by(
-           maybe_compile_group_by(
-             Mod, compile_select_clause(DDL, Options, Q1), Q1)) of
-        {ok, Q2} ->
-            compile_where_clause(DDL, Q2, Options);
-        {error, _} = Error ->
-            Error
     end.
 
 %% create a proplist of options for query compilation e.g. configured or
@@ -122,7 +111,6 @@
 now_milliseconds() ->
   {Mega, Sec, Micro} = os:timestamp(),
   (Mega*1000000 + Sec)*1000 + round(Micro/1000).
->>>>>>> 29e53a46
 
 -spec compile_order_by(?SQL_SELECT{}, list()) ->
                               {ok, ?SQL_SELECT{}} | {error, any()}.
@@ -160,8 +148,7 @@
 
 compile_order_by(?SQL_SELECT{'SELECT' = Select,
                              'WHERE'  = [Where]} = Q,
-                 InvDistFuns)
-  when InvDistFuns /= [] ->
+                 InvDistFuns = [_|_]) ->
     %% Offset is now a computable thing
     case compile_inverdist_funcalls_to_orderby(InvDistFuns) of
         {CompiledSpecs, []} ->
@@ -173,7 +160,7 @@
                 ok ->
                     %% Select has one compiled column per PERCENTILE call, but
                     %% only one makes sense
-                    {SubstituteColName, _, _} = hd(CompiledOrderBys),
+                    [{SubstituteColName, _, _}|_] = CompiledOrderBys,
                     %% add a WHERE $that_column is not null because
                     %% inverse distribution functions want nulls
                     %% discarded
@@ -206,6 +193,9 @@
     end.
 
 
+
+-spec check_invdist_funs_consistent_with_select(list(tuple()), #riak_sel_clause_v1{}) ->
+                                                       ok | {error, tuple()}.
 check_invdist_funs_consistent_with_select(CompiledOrderBys,
                                           #riak_sel_clause_v1{col_names = ColNames}) ->
     lists:foldl(
@@ -244,16 +234,7 @@
       0, FF).
 
 -spec compile_inverdist_funcalls_to_orderby(
-        [{ok, {atom(), [{FName::riak_ql_ddl:external_field_type(),
-                         ThisColumn::binary(),
-                         Args::riak_pb_ts_codec:ldbvalue()}]}} |
-         {error, tuple()}]) -> {[
-                                 {CompiledOrderBy::sorter(),
-                                  %% invdist functions returns one row
-                                  CompiledLimit::1,
-                                  CompiledOffset::function()}
-                                ],
-                                [tuple()]}.
+        [invdist_fn_precompiled_spec()]) -> {[invdist_fn_compiled_spec()], [{error, term()}]}.
 %% convert successfully validated invdist funcalls (a list of them,
 %% to allow for percentile(x, 0.42), percentile(y, 0.24)) into a list
 %% of ORDER BYs, LIMITs and OFFSETs; or report validation errors if any.
@@ -261,7 +242,7 @@
     lists:foldl(
       fun({ok, FC}, {AccSpecs, AccErrors}) ->
               CompiledSpec = compile_invdist_funcall(FC),
-              {AccSpecs ++ [ CompiledSpec], AccErrors};
+              {AccSpecs ++ [CompiledSpec], AccErrors};
          ({error, Reason}, {AccSpecs, AccErrors}) ->
               {AccSpecs, AccErrors ++ [Reason]}
       end,
@@ -458,21 +439,7 @@
 my_mapfoldl(F, Accu, []) when is_function(F, 2) -> {[],Accu}.
 
 %%
-<<<<<<< HEAD
-compile_select_clause(DDL, ?SQL_SELECT{'SELECT' = #riak_sel_clause_v1{ clause = Sel } } = Q) ->
-=======
 compile_select_clause(DDL, Options, ?SQL_SELECT{'SELECT' = #riak_sel_clause_v1{clause = Sel}} = Q) ->
-    %% compile each select column and put all the calc types into a set, if
-    %% any of the results are aggregate then aggregate is the calc type for the
-    %% whole query
-    CompileColFn =
-        fun(ColX, AccX) ->
-            select_column_clause_folder(DDL, Options, ColX, AccX)
-        end,
-    Acc = {sets:new(), #riak_sel_clause_v1{ }},
-    %% iterate from the right so we can append to the head of lists
-    {ResultTypeSet, Sel1} = lists:foldl(CompileColFn, Acc, Sel),
->>>>>>> 29e53a46
     {ColTypes, Errors} = my_mapfoldl(
         fun(ColASTX, Errors) ->
             infer_col_type(DDL, ColASTX, Errors)
@@ -482,7 +449,7 @@
         [] ->
             CompileColFn =
                 fun(ColX, AccX) ->
-                        select_column_clause_folder(DDL, ColX, AccX)
+                        select_column_clause_folder(DDL, Options, ColX, AccX)
                 end,
             %% compile each select column and put all the calc types into a set, if
             %% any of the results are aggregate then aggregate is the calc type for the
@@ -527,7 +494,8 @@
 get_col_names2(_, Name) ->
     list_to_binary(Name).
 
-%%
+-type select_column_clause_folder_acc() :: {set(), #riak_sel_clause_v1{}, list(invdist_fn_precompiled_spec())}.
+
 -record(single_sel_column, {
           calc_type        :: select_result_type(),
           initial_state    :: any(),
@@ -535,25 +503,15 @@
           col_name         :: riak_pb_ts_codec:tscolumnname(),
           clause           :: function(),
           finaliser        :: [function()],
-          inverdist_fn     :: [{ok, inverse_distrib_fun_spec()} |
-                                {error, {DescriptiveAtom::atom(), DisplayString::binary()}}]
+          inverdist_fn = [] :: [invdist_fn_precompiled_spec()]
          }).
 
-%%
-<<<<<<< HEAD
--spec select_column_clause_folder(?DDL{}, riak_ql_ddl:selection(),
-                                  {set(), #riak_sel_clause_v1{}, list()}) ->
-                {set(), #riak_sel_clause_v1{}, list()}.
-select_column_clause_folder(DDL, ColAST1,
-                            {TypeSet1, #riak_sel_clause_v1{ finalisers = Finalisers } = SelClause,
-                             InvDistFuns1}) ->
-=======
+
 -spec select_column_clause_folder(?DDL{}, options(), riak_ql_ddl:selection(),
-                                  {set(), #riak_sel_clause_v1{}}) ->
-                {set(), #riak_sel_clause_v1{}}.
-select_column_clause_folder(DDL, Options, ColAST1, 
-                            {TypeSet1, #riak_sel_clause_v1{ finalisers = Finalisers } = SelClause}) ->
->>>>>>> 29e53a46
+                                  select_column_clause_folder_acc()) ->
+                select_column_clause_folder_acc().
+select_column_clause_folder(DDL, Options, ColAST1,
+                            {TypeSet1, #riak_sel_clause_v1{ finalisers = Finalisers } = SelClause, InvDistFuns1}) ->
     %% extract the stateful functions then treat them as separate select columns
     LenFinalisers = length(Finalisers),
     case extract_stateful_functions(ColAST1, LenFinalisers) of
@@ -578,15 +536,14 @@
     lists:foldl(FolderFn, {TypeSet1, SelClause, InvDistFuns1}, ColAstList).
 
 
+-spec select_column_clause_exploded_folder(?DDL{}, options(), {riak_ql_ddl:selection(), function()},
+                                           select_column_clause_folder_acc()) ->
+                                                  select_column_clause_folder_acc().
 %% When the select column is "exploded" it means that multiple functions that
 %% collect state have been extracted and given their own temporary columns
 %% which will be merged by the finalisers.
-<<<<<<< HEAD
-select_column_clause_exploded_folder(DDL, {ColAst, Finaliser},
+select_column_clause_exploded_folder(DDL, Options, {ColAst, Finaliser},
                                      {TypeSet1, SelClause1, InvDistFnCalls1}) ->
-=======
-select_column_clause_exploded_folder(DDL, Options, {ColAst, Finaliser}, {TypeSet1, SelClause1}) ->
->>>>>>> 29e53a46
     #riak_sel_clause_v1{
        initial_state = InitX,
        clause = RunFnX,
@@ -602,12 +559,12 @@
                     initial_state    = Init2,
                     clause           = RunFn2,
                     finalisers       = lists:flatten(Finalisers2)},
-    InvDistFnCalls2 = InvDistFnCalls1 ++ S#single_sel_column.inverdist_fn,
+    InvDistFnCalls2 = lists:append(InvDistFnCalls1, S#single_sel_column.inverdist_fn),
     {TypeSet2, SelClause2, InvDistFnCalls2}.
 
 %% Compile a single selection column into a fun that can extract the cell
 %% from the row.
--spec compile_select_col(DDL::?DDL{}, options(), ColumnSpec::any()) ->
+-spec compile_select_col(?DDL{}, options(), ColumnSpec::any()) ->
                                 #single_sel_column{}.
 compile_select_col(DDL, Options, {{window_agg_fn, FnName}, [FnArg1]}) when is_atom(FnName) ->
     case riak_ql_window_agg_fns:start_state(FnName) of
@@ -616,7 +573,6 @@
             Fn = compile_select_col_stateless(DDL, Options, FnArg1),
             #single_sel_column{ calc_type        = rows,
                                 initial_state    = undefined,
-                                inverdist_fn     = [],
                                 clause           = Fn };
         Initial_state ->
             Compiled_arg1 = compile_select_col_stateless(DDL, Options, FnArg1),
@@ -629,11 +585,9 @@
                 end,
             #single_sel_column{ calc_type        = aggregate,
                                 initial_state    = Initial_state,
-                                inverdist_fn     = [],
                                 clause           = SelectFn }
     end;
-<<<<<<< HEAD
-compile_select_col(DDL, {{inverse_distrib_fn, FnName}, FnArgs}) when is_atom(FnName) ->
+compile_select_col(DDL, Options, {{inverse_distrib_fn, FnName}, FnArgs}) when is_atom(FnName) ->
     %% 1. Convert to plain 'rows' result type, for qry_worker to
     %%    prepare selection as usual, substituting PERCENTILE(x, 0.75) with x;
     %%
@@ -654,19 +608,14 @@
                         %% errors are reported properly and the actual
                         %% functions are constructed
                         inverdist_fn = [MaybeInvdistSpec],
-                        clause = compile_select_col_stateless(DDL, ReplacedColumn) };
-compile_select_col(DDL, Select) ->
-    #single_sel_column{ calc_type = rows,
-                        initial_state = undefined,
-                        inverdist_fn = [],
-                        clause = compile_select_col_stateless(DDL, Select) }.
-=======
+                        clause = compile_select_col_stateless(DDL, Options, ReplacedColumn) };
 compile_select_col(DDL, Options, Select) ->
     #single_sel_column{ calc_type = rows,
                         initial_state = undefined,
                         clause = compile_select_col_stateless(DDL, Options, Select) }.
->>>>>>> 29e53a46
-
+
+-spec prepare_invdist_funcall(riak_ql_inverse_distrib_fns:invdist_function(), list()) ->
+                                     invdist_fn_precompiled_spec().
 %% Given a SELECT column `PERCENTILE(x, 0.42)`, convert it to
 %% `{'PERCENTILE', <<"x">>, [0.42]}`, for it to be validated against
 %% possible other such columns and converted to the actual function in
@@ -761,9 +710,8 @@
 
 %% Returns a one arity fun which is stateless for example pulling a field from a
 %% row.
--spec compile_select_col_stateless(?DDL{}, options(), 
+-spec compile_select_col_stateless(?DDL{}, options(),
                                    riak_ql_ddl:selection()
-                                   | {Op::atom(), riak_ql_ddl:selection(), riak_ql_ddl:selection()}
                                    | {return_state, integer()}) -> compiled_select().
 compile_select_col_stateless(_, _, {identifier, [<<"*">>]}) ->
     fun(Row, _) -> Row end;
@@ -816,7 +764,6 @@
             Type = [T || #riak_field_v1{ type = T } <- Fields],
             {Type, Errors};
         ColName2 ->
-<<<<<<< HEAD
             case col_index_and_type_of(Fields, ColName2) of
                 {error, {unknown_column, _} = ER} ->
                     {error, [ER|Errors]};
@@ -846,13 +793,8 @@
         {ArgTypes, Errors} ->
             infer_col_function_type(FnClass, FnName, ArgTypes, Errors)
     end;
-=======
-            {_, Type} = col_index_and_type_of(Fields, ColName2)
-    end,
-    {Type, Errors};
 infer_col_type(_, {{sql_select_fn, 'NOW'}, _}, Errors1) ->
     {timestamp, Errors1};
->>>>>>> 29e53a46
 infer_col_type(DDL, {{sql_select_fn, 'TIME'}, Args}, Errors1) ->
     {ArgTypes, Errors2} =
         lists:foldr(
@@ -2764,11 +2706,7 @@
         " WHERE myfamily = 'familyX'"
         " and myseries = 'seriesX' and time > 1 and time < 2",
     {ok, Rec} = get_query(SQL),
-<<<<<<< HEAD
-    {ok, Sel, []} = compile_select_clause(DDL, Rec),
-=======
-    {ok, Sel} = compile_select_clause(DDL, options(), Rec),
->>>>>>> 29e53a46
+    {ok, Sel, []} = compile_select_clause(DDL, options(), Rec),
     ?assertMatch(#riak_sel_clause_v1{calc_type        = rows,
                                      col_return_types = [
                                                          varchar
@@ -2783,11 +2721,7 @@
     DDL = get_sel_ddl(),
     SQL = "SELECT * from mytab WHERE myfamily = 'familyX' and myseries = 'seriesX' and time > 1 and time < 2",
     {ok, Rec} = get_query(SQL),
-<<<<<<< HEAD
-    {ok, Sel, []} = compile_select_clause(DDL, Rec),
-=======
-    {ok, Sel} = compile_select_clause(DDL, options(), Rec),
->>>>>>> 29e53a46
+    {ok, Sel, []} = compile_select_clause(DDL, options(), Rec),
     ?assertMatch(#riak_sel_clause_v1{calc_type        = rows,
                                      col_return_types = [
                                                          varchar,
@@ -2812,11 +2746,7 @@
     {ok, Rec} = get_query(
                   "SELECT *, location from mytab WHERE myfamily = 'familyX' "
                   "AND myseries = 'seriesX' AND time > 1 AND time < 2"),
-<<<<<<< HEAD
-    {ok, Selection, []} = compile_select_clause(get_sel_ddl(), Rec),
-=======
-    {ok, Selection} = compile_select_clause(get_sel_ddl(), options(), Rec),
->>>>>>> 29e53a46
+    {ok, Selection, []} = compile_select_clause(get_sel_ddl(), options(), Rec),
     ?assertMatch(
        #riak_sel_clause_v1{
           calc_type = rows,
@@ -2833,11 +2763,7 @@
     {ok, Rec} = get_query(
                   "SELECT location, * from mytab WHERE myfamily = 'familyX' "
                   "AND myseries = 'seriesX' AND time > 1 AND time < 2"),
-<<<<<<< HEAD
-    {ok, Selection, []} = compile_select_clause(get_sel_ddl(), Rec),
-=======
-    {ok, Selection} = compile_select_clause(get_sel_ddl(), options(), Rec),
->>>>>>> 29e53a46
+    {ok, Selection, []} = compile_select_clause(get_sel_ddl(), options(), Rec),
     ?assertMatch(
        #riak_sel_clause_v1{
           calc_type = rows,
@@ -2855,11 +2781,7 @@
         " from mytab WHERE myfamily = 'familyX'"
         " and myseries = 'seriesX' and time > 1 and time < 2",
     {ok, Rec} = get_query(SQL),
-<<<<<<< HEAD
-    {ok, Sel, []} = compile_select_clause(get_sel_ddl(), Rec),
-=======
-    {ok, Sel} = compile_select_clause(get_sel_ddl(), options(), Rec),
->>>>>>> 29e53a46
+    {ok, Sel, []} = compile_select_clause(get_sel_ddl(), options(), Rec),
     ?assertMatch(#riak_sel_clause_v1{calc_type        = aggregate,
                                      col_return_types = [
                                                          sint64,
@@ -2880,11 +2802,7 @@
         " WHERE myfamily = 'familyX' and myseries = 'seriesX'"
         " and time > 1 and time < 2",
     {ok, Rec} = get_query(SQL),
-<<<<<<< HEAD
-    {ok, Sel, []} = compile_select_clause(get_sel_ddl(), Rec),
-=======
-    {ok, Sel} = compile_select_clause(get_sel_ddl(), options(), Rec),
->>>>>>> 29e53a46
+    {ok, Sel, []} = compile_select_clause(get_sel_ddl(), options(), Rec),
     ?assertMatch(
        #riak_sel_clause_v1{
           calc_type        = rows,
@@ -2895,11 +2813,7 @@
 
 varchar_literal_test() ->
     {ok, Rec} = get_query("SELECT 'hello' from mytab"),
-<<<<<<< HEAD
-    {ok, Sel, []} = compile_select_clause(get_sel_ddl(), Rec),
-=======
-    {ok, Sel} = compile_select_clause(get_sel_ddl(), options(), Rec),
->>>>>>> 29e53a46
+    {ok, Sel, []} = compile_select_clause(get_sel_ddl(), options(), Rec),
     ?assertMatch(
        #riak_sel_clause_v1{
           calc_type        = rows,
@@ -2910,11 +2824,7 @@
 
 boolean_true_literal_test() ->
     {ok, Rec} = get_query("SELECT true from mytab"),
-<<<<<<< HEAD
-    {ok, Sel, []} = compile_select_clause(get_sel_ddl(), Rec),
-=======
-    {ok, Sel} = compile_select_clause(get_sel_ddl(), options(), Rec),
->>>>>>> 29e53a46
+    {ok, Sel, []} = compile_select_clause(get_sel_ddl(), options(), Rec),
     ?assertMatch(
        #riak_sel_clause_v1{
           calc_type        = rows,
@@ -2925,11 +2835,7 @@
 
 boolean_false_literal_test() ->
     {ok, Rec} = get_query("SELECT false from mytab"),
-<<<<<<< HEAD
-    {ok, Sel, []} = compile_select_clause(get_sel_ddl(), Rec),
-=======
-    {ok, Sel} = compile_select_clause(get_sel_ddl(), options(), Rec),
->>>>>>> 29e53a46
+    {ok, Sel, []} = compile_select_clause(get_sel_ddl(), options(), Rec),
     ?assertMatch(
        #riak_sel_clause_v1{
           calc_type        = rows,
@@ -2944,11 +2850,7 @@
         " WHERE myfamily = 'familyX' and myseries = 'seriesX'"
         " and time > 1 and time < 2",
     {ok, Rec} = get_query(SQL),
-<<<<<<< HEAD
-    {ok, Sel, []} = compile_select_clause(get_sel_ddl(), Rec),
-=======
-    {ok, Sel} = compile_select_clause(get_sel_ddl(), options(), Rec),
->>>>>>> 29e53a46
+    {ok, Sel, []} = compile_select_clause(get_sel_ddl(), options(), Rec),
     ?assertMatch(
        #riak_sel_clause_v1{
           calc_type = rows,
@@ -2961,11 +2863,7 @@
     {ok, Rec} = get_query(
                   "SELECT * FROM mytab WHERE myfamily = 'familyX' "
                   "AND myseries = 'seriesX' AND time > 1 AND time < 2"),
-<<<<<<< HEAD
-    {ok, Select, []} = compile_select_clause(get_sel_ddl(), Rec),
-=======
-    {ok, Select} = compile_select_clause(get_sel_ddl(), options(), Rec),
->>>>>>> 29e53a46
+    {ok, Select, []} = compile_select_clause(get_sel_ddl(), options(), Rec),
     ?assertMatch(
        #riak_sel_clause_v1{ initial_state = [] },
        Select
@@ -2975,11 +2873,7 @@
     {ok, Rec} = get_query(
                   "SELECT SUM(mydouble) FROM mytab WHERE myfamily = 'familyX' "
                   "AND myseries = 'seriesX' AND time > 1 AND time < 2"),
-<<<<<<< HEAD
-    {ok, Select, []} = compile_select_clause(get_sel_ddl(), Rec),
-=======
-    {ok, Select} = compile_select_clause(get_sel_ddl(), options(), Rec),
->>>>>>> 29e53a46
+    {ok, Select, []} = compile_select_clause(get_sel_ddl(), options(), Rec),
     ?assertMatch(
        #riak_sel_clause_v1{ initial_state = [[]] },
        Select
@@ -2989,11 +2883,7 @@
     {ok, Rec} = get_query(
                   "SELECT SUM(mydouble), SUM(mydouble) FROM mytab WHERE myfamily = 'familyX' "
                   "AND myseries = 'seriesX' AND time > 1 AND time < 2"),
-<<<<<<< HEAD
-    {ok, Select, []} = compile_select_clause(get_sel_ddl(), Rec),
-=======
-    {ok, Select} = compile_select_clause(get_sel_ddl(), options(), Rec),
->>>>>>> 29e53a46
+    {ok, Select, []} = compile_select_clause(get_sel_ddl(), options(), Rec),
     ?assertMatch(
        #riak_sel_clause_v1{ initial_state = [[], []] },
        Select
@@ -3005,11 +2895,7 @@
         "WHERE myfamily = 'familyX' AND myseries = 'seriesX' "
         "AND time > 1 AND time < 2",
     {ok, Rec} = get_query(SQL),
-<<<<<<< HEAD
-    {ok, Sel, []} = compile_select_clause(DDL, Rec),
-=======
-    {ok, Sel} = compile_select_clause(DDL, options(), Rec),
->>>>>>> 29e53a46
+    {ok, Sel, []} = compile_select_clause(DDL, options(), Rec),
     ?assertMatch(#riak_sel_clause_v1{calc_type        = rows,
                                      col_return_types = [
                                                          sint64,
@@ -3037,11 +2923,7 @@
 sum_sum_finalise_test() ->
     {ok, Rec} = get_query(
         "SELECT mydouble, SUM(mydouble), SUM(mydouble) FROM mytab"),
-<<<<<<< HEAD
-    {ok, Select, []} = compile_select_clause(get_sel_ddl(), Rec),
-=======
-    {ok, Select} = compile_select_clause(get_sel_ddl(), options(), Rec),
->>>>>>> 29e53a46
+    {ok, Select, []} = compile_select_clause(get_sel_ddl(), options(), Rec),
     ?assertEqual(
         [1.0,3,7],
         finalise_aggregate(Select, [1.0, 3, 7])
@@ -3068,11 +2950,7 @@
         "SELECT COUNT(mydouble) + COUNT(mydouble) FROM mytab "
         "WHERE myfamily = 'familyX' "
         "AND myseries = 'seriesX' AND time > 1 AND time < 2"),
-<<<<<<< HEAD
-    {ok, Select, []} = compile_select_clause(get_sel_ddl(), Rec),
-=======
-    {ok, Select} = compile_select_clause(get_sel_ddl(), options(), Rec),
->>>>>>> 29e53a46
+    {ok, Select, []} = compile_select_clause(get_sel_ddl(), options(), Rec),
     ?assertMatch(
         #riak_sel_clause_v1{
             initial_state = [0,0],
@@ -3083,11 +2961,7 @@
 count_plus_count_finalise_test() ->
     {ok, Rec} = get_query(
         "SELECT COUNT(mydouble) + COUNT(mydouble) FROM mytab"),
-<<<<<<< HEAD
-    {ok, Select, []} = compile_select_clause(get_sel_ddl(), Rec),
-=======
-    {ok, Select} = compile_select_clause(get_sel_ddl(), options(), Rec),
->>>>>>> 29e53a46
+    {ok, Select, []} = compile_select_clause(get_sel_ddl(), options(), Rec),
     ?assertMatch(
         [6],
         finalise_aggregate(Select, [3,3])
@@ -3096,11 +2970,7 @@
 count_multiplied_by_count_finalise_test() ->
     {ok, Rec} = get_query(
         "SELECT COUNT(mydouble) * COUNT(mydouble) FROM mytab"),
-<<<<<<< HEAD
-    {ok, Select, []} = compile_select_clause(get_sel_ddl(), Rec),
-=======
-    {ok, Select} = compile_select_clause(get_sel_ddl(), options(), Rec),
->>>>>>> 29e53a46
+    {ok, Select, []} = compile_select_clause(get_sel_ddl(), options(), Rec),
     ?assertMatch(
         [9],
         finalise_aggregate(Select, [3,3])
@@ -3109,11 +2979,7 @@
 count_plus_seven_finalise_test() ->
     {ok, Rec} = get_query(
         "SELECT COUNT(mydouble) + 7 FROM mytab"),
-<<<<<<< HEAD
-    {ok, Select, []} = compile_select_clause(get_sel_ddl(), Rec),
-=======
-    {ok, Select} = compile_select_clause(get_sel_ddl(), options(), Rec),
->>>>>>> 29e53a46
+    {ok, Select, []} = compile_select_clause(get_sel_ddl(), options(), Rec),
     ?assertMatch(
         [10],
         finalise_aggregate(Select, [3])
@@ -3122,11 +2988,7 @@
 count_plus_seven_sum__test() ->
     {ok, Rec} = get_query(
         "SELECT COUNT(mydouble) + 7, SUM(mydouble) FROM mytab"),
-<<<<<<< HEAD
-    {ok, Select, []} = compile_select_clause(get_sel_ddl(), Rec),
-=======
-    {ok, Select} = compile_select_clause(get_sel_ddl(), options(), Rec),
->>>>>>> 29e53a46
+    {ok, Select, []} = compile_select_clause(get_sel_ddl(), options(), Rec),
     ?assertMatch(
         #riak_sel_clause_v1{
             initial_state = [0,[]],
@@ -3137,11 +2999,7 @@
 count_plus_seven_sum_finalise_1_test() ->
     {ok, Rec} = get_query(
         "SELECT COUNT(mydouble) + 7, SUM(mydouble) FROM mytab"),
-<<<<<<< HEAD
-    {ok, Select, []} = compile_select_clause(get_sel_ddl(), Rec),
-=======
-    {ok, Select} = compile_select_clause(get_sel_ddl(), options(), Rec),
->>>>>>> 29e53a46
+    {ok, Select, []} = compile_select_clause(get_sel_ddl(), options(), Rec),
     ?assertMatch(
         [10, 11.0],
         finalise_aggregate(Select, [3, 11.0])
@@ -3150,11 +3008,7 @@
 count_plus_seven_sum_finalise_2_test() ->
     {ok, Rec} = get_query(
         "SELECT COUNT(mydouble+1) + 1 FROM mytab"),
-<<<<<<< HEAD
-    {ok, Select, []} = compile_select_clause(get_sel_ddl(), Rec),
-=======
-    {ok, Select} = compile_select_clause(get_sel_ddl(), options(), Rec),
->>>>>>> 29e53a46
+    {ok, Select, []} = compile_select_clause(get_sel_ddl(), options(), Rec),
     ?assertEqual(
         [2],
         finalise_aggregate(Select, [1])
@@ -3163,13 +3017,8 @@
 avg_finalise_test() ->
     {ok, Rec} = get_query(
         "SELECT AVG(mydouble) FROM mytab"),
-<<<<<<< HEAD
     {ok, #riak_sel_clause_v1{ clause = [AvgFn] } = Select, []} =
-        compile_select_clause(get_sel_ddl(), Rec),
-=======
-    {ok, #riak_sel_clause_v1{ clause = [AvgFn] } = Select} =
         compile_select_clause(get_sel_ddl(), options(), Rec),
->>>>>>> 29e53a46
     InitialState = riak_ql_window_agg_fns:start_state('AVG'),
     Rows = [[x,x,x,x,N,x] || N <- lists:seq(1, 5)],
     AverageResult = lists:foldl(AvgFn, InitialState, Rows),
@@ -3560,11 +3409,7 @@
 negate_an_aggregation_function_test() ->
     {ok, Rec} = get_query(
         "SELECT -COUNT(*) FROM mytab"),
-<<<<<<< HEAD
-    {ok, Select, []} = compile_select_clause(get_sel_ddl(), Rec),
-=======
-    {ok, Select} = compile_select_clause(get_sel_ddl(), options(), Rec),
->>>>>>> 29e53a46
+    {ok, Select, []} = compile_select_clause(get_sel_ddl(), options(), Rec),
     ?assertMatch(
         [-3],
         finalise_aggregate(Select, [3])
@@ -4768,7 +4613,7 @@
 compile_invdist_partial_test() ->
     {ok, Rec} = get_query(
         "select percentile_disc(mysint, 0.1) from mytab"),
-    {ok, _Select, [{ok, Spec}]} = compile_select_clause(get_sel_ddl(), Rec),
+    {ok, _Select, [{ok, Spec}]} = compile_select_clause(get_sel_ddl(), options(), Rec),
     ?assertMatch(
         {'PERCENTILE_DISC', <<"mysint">>, [0.1]},
         Spec
