--- conflicted
+++ resolved
@@ -2320,7 +2320,6 @@
         finalise_aggregate(Select, [3])
       ).
 
-<<<<<<< HEAD
 helper_desc_order_on_quantum_ddl() ->
     get_ddl(
         "CREATE TABLE table1 ("
@@ -2402,7 +2401,7 @@
         ],
         SubQueryWheres
     ).
-=======
+
 coverage_context_not_a_tuple_or_invalid_checksum_test() ->
     NotACheckSum = 34,
     OfThisTerm = <<"f,a,f,a">>,
@@ -2410,6 +2409,5 @@
     ?assertEqual(
        {error, invalid_coverage_context_checksum},
        compile(get_ddl("create table t (a timestamp not null, primary key ((quantum(a,1,d)), a))"), Q, 100)).
->>>>>>> 634fdc16
 
 -endif.