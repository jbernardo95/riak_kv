--- conflicted
+++ resolved
@@ -67,36 +67,15 @@
                 bkey :: riak_object:bkey(),
                 req_id :: riak_client:req_id(),
                 starttime :: pos_integer(), % start time to send to vnodes
-<<<<<<< HEAD
-                replied_w :: [chash:partition()],
-                replied_dw :: [chash:partition()],
-                replied_fail :: [chash:partition()],
-                timeout :: timeout(),
-=======
                 timeout :: pos_integer()|infinity,
->>>>>>> 8e47bafa
                 tref    :: reference(),
                 vnode_options=[] :: put_options(),
                 returnbody :: boolean(),
-<<<<<<< HEAD
-                resobjs=[] :: [riak_object:riak_object()],
-                allowmult :: boolean(),
-                precommit=[] :: list(),
-                postcommit=[] :: list(),
-                bucket_props:: riak_core_bucket:bucket_props(),
-                num_w = 0 :: non_neg_integer(),
-                num_dw = 0 :: non_neg_integer(),
-                num_fail = 0 :: non_neg_integer(),
-                w_fail_threshold :: undefined | non_neg_integer(),
-                dw_fail_threshold :: undefined | non_neg_integer(),
-                final_obj :: undefined | riak_object:riak_object(),
-=======
                 allowmult :: boolean(),
                 precommit=[] :: list(),
                 postcommit=[] :: list(),
                 bucket_props:: list(),
                 putcore :: riak_kv_put_core:putcore(),
->>>>>>> 8e47bafa
                 put_usecs :: undefined | non_neg_integer(),
                 timing = [] :: [{atom(), {non_neg_integer(), non_neg_integer(),
                                           non_neg_integer()}}],
